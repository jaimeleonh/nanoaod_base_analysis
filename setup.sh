--- conflicted
+++ resolved
@@ -117,10 +117,6 @@
     [ -z "$CMT_JOB_META_DIR" ] && export CMT_JOB_META_DIR="$CMT_DATA/jobs_meta"
     [ -z "$CMT_TMP_DIR" ] && export CMT_TMP_DIR="$CMT_DATA/tmp"
     [ -z "$CMT_CMSSW_BASE" ] && export CMT_CMSSW_BASE="$CMT_DATA/cmssw"
-<<<<<<< HEAD
-    [ -z "$CMT_SCRAM_ARCH" ] && export CMT_SCRAM_ARCH="el9_amd64_gcc11" #"el8_amd64_gcc12"
-    [ -z "$CMT_CMSSW_VERSION" ] && export CMT_CMSSW_VERSION="CMSSW_13_0_13" #"CMSSW_13_3_0"
-=======
     if [ "$CMT_ON_LXPLUS9" = "1" ]; then
 	[ -z "$CMT_SCRAM_ARCH" ] && export CMT_SCRAM_ARCH="el9_amd64_gcc12"
     else
@@ -128,7 +124,6 @@
     fi
     [ -z "$CMT_CMSSW_VERSION" ] && export CMT_CMSSW_VERSION="CMSSW_13_3_0"
 
->>>>>>> 9f2d3620
     [ -z "$CMT_PYTHON_VERSION" ] && export CMT_PYTHON_VERSION="3"
     if [ "$CMT_ON_CIEMAT" = "1" ]; then
        if [ -n "$CMT_TMPDIR" ]; then
