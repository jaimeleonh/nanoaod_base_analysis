# coding: utf-8

"""
Plotting tasks.
"""

__all__ = []

import os
from copy import deepcopy as copy
import json
import math
import itertools
import functools
import array
from collections import OrderedDict

import law
import luigi
import plotlib.root as r
from cmt.util import hist_to_array, hist_to_graph, get_graph_maximum, update_graph_values

from ctypes import c_double


from analysis_tools import ObjectCollection
from analysis_tools.utils import (
    import_root, create_file_dir, join_root_selection, randomize
)
from plotting_tools.root import get_labels, Canvas, RatioCanvas
from cmt.base_tasks.base import ( 
    DatasetTaskWithCategory, DatasetWrapperTask, HTCondorWorkflow, SGEWorkflow,
    ConfigTaskWithCategory, RDFModuleTask, InputData
)

from cmt.base_tasks.preprocessing import (
    Categorization, MergeCategorization, MergeCategorizationStats, EventCounterDAS
)


cmt_style = r.styles.copy("default", "cmt_style")
cmt_style.style.ErrorX = 0
cmt_style.x_axis.TitleOffset = 1.22
cmt_style.y_axis.TitleOffset = 1.48
cmt_style.legend.TextSize = 20
cmt_style.style.legend_dy = 0.035
cmt_style.style.legend_y2 = 0.93

EMPTY = -1.e5

directions = ["up", "down"]

ROOT = import_root()

class BasePlotTask(ConfigTaskWithCategory):
    """
    Task that wraps parameters used in all plotting tasks. Can't be run.

    :param feature_names: names of features to plot. Uses all features when empty.
    :type feature_names: csv string

    :param feature_tags: list of tags for filtering features selected via feature names.
    :type feature_tags: csv string

    :param skip_feature_names: names or name pattern of features to skip
    :type skip_feature_names: csv string

    :param skip_feature_tags: list of tags of features to skip
    :type skip_feature_tags: csv string

    :param apply_weights: whether to apply weights and scaling to all histograms.
    :type apply_weights: bool

    :param n_bins: Custom number of bins for plotting,
        defaults to the value configured by the feature when empty.
    :type n_bins: int

    :param systematics: NOT YET IMPLEMENTED. List of custom systematics to be considered.
    :type systematics: csv list

    :param store_systematics: whether to store systematic templates inside the output root files.
    :type store_systematics: bool

    :param shape_region: shape region used for QCD computation.
    :type shape_region: str from choice list

    :param remove_horns: NOT YET IMPLEMENTED. Whether to remove the eta horns present in 2017
    :type remove_horns: bool

    :param optimization_method: Optimization method to be used. Only `bayesian_blocks` available.
    :type optimization_method: str

    """

    feature_names = law.CSVParameter(default=(), description="names of features to plot, uses all "
        "features when empty, default: ()")
    feature_tags = law.CSVParameter(default=(), description="list of tags for filtering features "
        "selected via feature_names, default: ()")
    skip_feature_names = law.CSVParameter(default=(), description="names or name pattern of "
        "features to skip, default: ()")
    skip_feature_tags = law.CSVParameter(default=("multiclass_dnn",), description="list of tags of "
        "features to skip, default: (multiclass_dnn,)")
    apply_weights = luigi.BoolParameter(default=True, description="whether to apply "
        "mc weights to histograms, default: True")
    n_bins = luigi.IntParameter(default=law.NO_INT, description="custom number of bins for "
        "plotting, defaults to the value configured by the feature when empty, default: empty")
    systematics = law.CSVParameter(default=(), description="list of systematics, default: empty")
    store_systematics = luigi.BoolParameter(default=True, description="whether to store "
        "systematic templates inside root files, default: True")
    shape_region = luigi.ChoiceParameter(default="os_inviso", choices=("os_inviso", "ss_iso"),
        significant=False, description="shape region default: os_inviso")
    remove_horns = luigi.BoolParameter(default=False, description="whether to remove horns "
        "from distributions, default: False")
    tree_name = luigi.Parameter(default="Events", description="name of the tree inside "
        "the root file, default: Events (nanoAOD)")
    optimization_method = luigi.ChoiceParameter(default="", choices=("", "bayesian_blocks"),
        significant=False, description="optimization method to be used, default: none")

    def __init__(self, *args, **kwargs):
        super(BasePlotTask, self).__init__(*args, **kwargs)
        # select features
        self.features = self.get_features()

    def get_features(self):
        features = []
        for feature in self.config.features:
            if self.feature_names and not law.util.multi_match(feature.name, self.feature_names):
                continue
            if self.feature_tags and not any([feature.has_tag(tag) for tag in self.feature_tags]):
                continue
            if self.skip_feature_names and \
                    law.util.multi_match(feature.name, self.skip_feature_names):
                continue
            if self.skip_feature_tags and feature.has_tag(self.skip_feature_tags):
                continue
            features.append(feature)
        if len(features) == 0:
            raise ValueError("No features were included. Did you spell them correctly?")
        return features

    def round(self, number):
        if number - round(number) < 0.0001:
            return number
        if number > 10.:
            return round(number)
        elif number > 1.:
            return round(number, 1)
        i = 1
        while True:
            if number > (1 / (10 ** i)):
                return round(number, i + 1)
            i += 1

    def get_binning(self, feature, ifeat=0):
        if self.optimization_method:
            y_axis_adendum = ""
            binning = self.input()["bin_opt"].collection.targets[ifeat].load(formatter="json")
            n_bins = len(binning) - 1
            binning_args = n_bins, array.array("f", binning)
        elif isinstance(feature.binning, tuple):
            if self.n_bins == law.NO_INT:
                nbins = feature.binning[0]
            else:
                nbins = self.n_bins
            y_axis_adendum = (" / %s %s" % (
                self.round((feature.binning[2] - feature.binning[1]) / nbins),
                    feature.get_aux("units")) if feature.get_aux("units") else "")
            binning = (nbins, feature.binning[1], feature.binning[2])
            binning_args = tuple(binning)
        else:
            y_axis_adendum = ""
            if self.n_bins == law.NO_INT:
                n_bins = len(feature.binning) - 1
                binning_args = n_bins, array.array("f", feature.binning)
            else:
                n_bins = self.n_bins
                binning_args = tuple(n_bins, feature.binning[0], feature.binning[-1])

        return binning_args, y_axis_adendum

    def get_feature_systematics(self, feature):
        return feature.systematics

    def get_systs(self, feature, isMC):
        systs = []
        if not isMC:
            return systs
        for syst in self.get_feature_systematics(feature):
            systs.append(syst)
        return systs

    def get_unique_systs(self, systs):
        unique_systs = []
        for syst in systs:
            if syst not in unique_systs:
                unique_systs.append(syst)
        return unique_systs

    def get_output_postfix(self):
        postfix = ""
        if self.region:
            postfix += "__" + self.region.name
        if not self.apply_weights:
            postfix += "__noweights"
        if self.optimization_method == "bayesian_blocks":
            postfix += "__opt_bb"
        if self.n_bins != law.NO_INT:
            postfix += "__%s_bins" % self.n_bins
        return postfix


class PrePlot(DatasetTaskWithCategory, BasePlotTask, law.LocalWorkflow, HTCondorWorkflow,
        SGEWorkflow, RDFModuleTask):
    """
    Performs the filling of histograms for all features considered. If systematics are considered,
    it also produces the same histograms after applying those.

    :param skip_processing: whether to skip the preprocessing and categorization steps.
    :type skip_processing: bool
    :param skip_merging: whether to skip the MergeCategorization task.
    :type skip_merging: bool
    :param preplot_modules_file: filename inside ``cmt/config/`` or ``../config/`` (w/o extension)
        with the RDF modules to run.
    :type preplot_modules_file: str
    """

    skip_processing = luigi.BoolParameter(default=False, description="whether to skip"
        " preprocessing and categorization steps, default: False")
    skip_merging = luigi.BoolParameter(default=False, description="whether to skip"
        " MergeCategorization task, default: False")
    preplot_modules_file = luigi.Parameter(description="filename with modules to run RDataFrame",
        default=law.NO_STR)
    dataset_names = law.CSVParameter(description="dataset_names to use for optimization",
        default=())

    def __init__(self, *args, **kwargs):
        super(PrePlot, self).__init__(*args, **kwargs)
        self.custom_output_tag = "_%s" % self.region_name
        self.threshold = self.dataset.get_aux("event_threshold", None)
        self.merging_factor = self.dataset.get_aux("preprocess_merging_factor", None)

        self.syst_list = self.get_syst_list()

    def get_syst_list(self):
        if self.skip_processing:
            return []
        syst_list = []
        isMC = self.dataset.process.isMC
        for feature in self.features:
            systs = self.get_unique_systs(self.get_systs(feature, isMC))
            for syst in systs:
                if syst in syst_list:
                    continue
                try:
                    systematic = self.config.systematics.get(syst)
                    if self.category.name in systematic.get_aux("affected_categories", []):
                        syst_list.append(syst)
                except:
                    continue
        return syst_list

    def create_branch_map(self):
        """
        :return: number of files after merging (usually 1) unless skip_processing == True
        :rtype: int
        """
        if self.skip_processing or self.skip_merging:
            return len(self.dataset.get_files(
                os.path.expandvars("$CMT_TMP_DIR/%s/" % self.config_name), add_prefix=False,
                check_empty=True))
        return self.n_files_after_merging

    def workflow_requires(self):
        """
        """
        if self.skip_merging:
            reqs = {"data": {"central": Categorization.vreq(self, workflow="local")}}
            for syst, d in itertools.product(self.syst_list, directions):
                reqs["data"][f"{syst}_{d}"] = Categorization.vreq(self, workflow="local",
                    systematic=syst, systematic_direction=d)
        elif self.skip_processing:
            reqs= {"data": {"central": InputData.req(self)}}
        else:
            reqs = {"data": {"central": MergeCategorization.vreq(self, workflow="local")}}
            for syst, d in itertools.product(self.syst_list, directions):
                reqs["data"][f"{syst}_{d}"] = MergeCategorization.vreq(self, workflow="local",
                    systematic=syst, systematic_direction=d)
        if self.optimization_method == "bayesian_blocks":
            from cmt.base_tasks.optimization import BayesianBlocksOptimization
            reqs["bin_opt"] = BayesianBlocksOptimization.vreq(self, plot_systematics=False, 
                _exclude=["branch", "branches", "custom_output_tag", "plot_systematics", "workflow"])
        return reqs

    def requires(self):
        """
        Each branch requires one input file for the central value and two per systematic considered
        """
        if self.skip_merging:
            reqs = {"central": Categorization.vreq(self, workflow="local", branch=self.branch)}
            for syst, d in itertools.product(self.syst_list, directions):
                reqs[f"{syst}_{d}"] = Categorization.vreq(self, workflow="local",
                    systematic=syst, systematic_direction=d, branch=self.branch)
        elif self.skip_processing:
            reqs= {"central": InputData.req(self, file_index=self.branch)}
        else:
            reqs = {"central": MergeCategorization.vreq(self, workflow="local", branch=self.branch)}
            for syst, d in itertools.product(self.syst_list, directions):
                reqs[f"{syst}_{d}"] = MergeCategorization.vreq(self, workflow="local",
                    systematic=syst, systematic_direction=d, branch=self.branch)
        if self.optimization_method:
            from cmt.base_tasks.optimization import BayesianBlocksOptimization
            reqs["bin_opt"] = BayesianBlocksOptimization.vreq(self, plot_systematics=False,
                _exclude=["branch", "branches", "custom_output_tag", "plot_systematics", "workflow"])
        return reqs

    def output(self):
        """
        :return: One file per input file with all histograms to be plotted for each feature
        :rtype: `.root`
        """
        return self.local_target("data{}_{}.root".format(
            self.get_output_postfix(), self.branch))

    def get_weight(self, category, syst_name, syst_direction, **kwargs):
        """
        Obtains the product of all weights depending on the category/channel applied.
        Returns "1" if it's a data sample or the apply_weights parameter is set to False.

        :return: Product of all weights to be applied
        :rtype: str
        """
        if self.config.processes.get(self.dataset.process.name).isData or not self.apply_weights:
            return "1"
        else:
            return self.config.get_weights_expression(
                self.config.weights[category], syst_name, syst_direction)
        return self.config.weights.default

    def define_histograms(self, dfs, nentries):
        histos = []
        isMC = self.dataset.process.isMC
        for ifeat, feature in enumerate(self.features):
            binning_args, y_axis_adendum = self.get_binning(feature, ifeat)
            x_title = (str(feature.get_aux("x_title"))
                + (" [%s]" % feature.get_aux("units") if feature.get_aux("units") else ""))
            y_title = "Events" + y_axis_adendum
            title = "; %s; %s" % (x_title, y_title)
            systs = self.get_unique_systs(self.get_systs(feature, isMC) \
                + self.config.get_weights_systematics(self.config.weights[self.category.name], isMC))
            systs_directions = [("central", "")]
            if isMC and self.store_systematics:
                systs_directions += list(itertools.product(systs, directions))

            # loop over systematics and up/down variations
            for syst_name, direction in systs_directions:

                # Select the appropriate RDF (input file) depending on the syst and direction
                key = "central"
                if f"{syst_name}_{direction}" in dfs:
                    key = f"{syst_name}_{direction}"
                df = dfs[key]

                # apply selection if needed
                if feature.selection and nentries[key] > 0:
                    feat_df = df.Define("feat_selection", self.config.get_object_expression(
                        feature.selection, isMC, syst_name, direction)).Filter("feat_selection")
                else:
                    feat_df = df
                # define tag just for the histogram's name
                if syst_name != "central" and isMC:
                    tag = "_%s" % syst_name
                    if direction != "":
                        tag += "_%s" % direction
                else:
                    tag = ""
                feature_expression = self.config.get_object_expression(
                    feature, isMC, syst_name, direction)
                feature_name = feature.name + tag
                hist_base = ROOT.TH1D(feature_name, title, *binning_args)

                if nentries[key] > 0:
                    hmodel = ROOT.RDF.TH1DModel(hist_base)
                    histos.append(
                        feat_df.Define(
                            "weight", "{}".format(self.get_weight(
                                self.category.name, syst_name, direction))
                        ).Define(
                            "var", feature_expression).Histo1D(hmodel, "var", "weight")
                    )
                else:  # no entries available, append empty histogram
                    histos.append(hist_base)
        return histos

    @law.decorator.notify
    @law.decorator.localize(input=False)
    def run(self):
        """
        Creates one RDataFrame per input file, runs the desired RDFModules
        and produces a set of plots per each feature, one for the nominal value
        and others (if available) for all systematics.
        """

        # prepare inputs and outputs
        if self.skip_processing:
            inp = self.get_input()
        else:
            inp = self.input()
        outp = self.output().path

        ROOT.ROOT.EnableImplicitMT(self.request_cpus)

        # create one RDF for the central value and each needed systematic
        dfs = {}
        nentries = {}
        for elem in ["central"] + [f"{syst}_{d}"
                for (syst, d) in itertools.product(self.syst_list, directions)]:

            if self.skip_processing:
                inp_to_consider = self.get_path(inp[elem])[0]
                if not self.dataset.friend_datasets:
                    dfs[elem] = ROOT.RDataFrame(self.tree_name, self.get_path(inp[elem]))
                # friend tree
                else:
                    tchain = ROOT.TChain()
                    for f in self.get_path(inp[elem]):
                        tchain.Add("{}/{}".format(f, self.tree_name))
                    friend_tchain = ROOT.TChain()
                    for f in self.get_path(inp[elem], 1):
                        friend_tchain.Add("{}/{}".format(f, self.tree_name))
                    tchain.AddFriend(friend_tchain, "friend")
                    dfs[elem] = ROOT.RDataFrame(tchain)

            elif self.skip_merging:
                inp_to_consider = inp[elem].path
                dfs[elem] = ROOT.RDataFrame(self.tree_name, inp_to_consider)
            else:
                inp_to_consider = inp[elem].targets[self.branch].path
                dfs[elem] = ROOT.RDataFrame(self.tree_name, inp_to_consider)

            try:
                tf = ROOT.TFile.Open(inp_to_consider)
                tree = tf.Get(self.tree_name)
                nentries[elem] = tree.GetEntries()
                tf.Close()
            except:  # no tree inside the file
                nentries[elem] = 0

            # applying modules according to the systematic considered
            syst = ""
            d = ""
            if "_" in elem:
                syst = elem.split("_")[0]
                d = elem.split("_")[1]
            modules = self.get_feature_modules(self.preplot_modules_file,
                systematic=syst, systematic_direction=d)
            if len(modules) > 0:
                for module in modules:
                    dfs[elem], _ = module.run(dfs[elem])

            selection = "1"
            dataset_selection = self.config.get_object_expression(
                self.dataset.get_aux("selection", "1"), self.dataset.process.isMC, syst, d)

            if self.skip_processing:
                selection = self.config.get_object_expression(
                    self.category, self.dataset.process.isMC, syst, d)

            if dataset_selection and dataset_selection != "1":
                if selection != "1":
                    selection = join_root_selection(dataset_selection, selection, op="and")
                else:
                    selection = dataset_selection

            if self.region_name != law.NO_STR:
                region_selection = self.config.get_object_expression(
                    self.config.regions.get(self.region_name).selection,
                    self.dataset.process.isMC, syst, d)
                if selection != "1":
                    selection = join_root_selection(region_selection, selection, op="and")
                else:
                    selection = region_selection

            if selection != "1" and nentries[elem] > 0:
                dfs[elem] = dfs[elem].Define("selection", selection).Filter("selection")

        histos = self.define_histograms(dfs, nentries)

        out = ROOT.TFile.Open(create_file_dir(outp), "RECREATE")
        for histo in histos:
            histo = histo.Clone()
            histo.Sumw2()
            out.cd()
            histo.Write()
        out.Close()


class FeaturePlot(BasePlotTask, DatasetWrapperTask):
    """
    Performs the actual histogram plotting: loads the histograms obtained in the PrePlot tasks,
    rescales them if needed and plots and saves them.

    Example command:

    ``law run FeaturePlot --version test --category-name etau --config-name ul_2018 \
--process-group-name etau --feature-names Htt_svfit_mass,lep1_pt,bjet1_pt,lep1_eta,bjet1_eta \
--workers 20 --PrePlot-workflow local --stack --hide-data False --do-qcd --region-name etau_os_iso\
--dataset-names tt_dl,tt_sl,dy_high,wjets,data_etau_a,data_etau_b,data_etau_c,data_etau_d \
--MergeCategorizationStats-version test_old``

    :param stack: whether to show all backgrounds stacked (True) or normalized to 1 (False)
    :type stack: bool

    :param do_qcd: whether to estimate QCD using the ABCD method
    :type do_qcd: bool

    :param qcd_wp: working point to use for QCD estimation
    :type qcd_wp: str from choice list

    :param qcd_signal_region_wp: region to use as signal region for QCD estimation
    :type qcd_signal_region_wp: str

    :param shape_region: region to use as shape region for QCD estimation
    :type shape_region: str from choice list

    :param qcd_sym_shape: whether to symmetrise the shape coming from both possible shape regions
    :type qcd_sym_shape: bool

    :param qcd_category_name: category name used for the same sign regions in QCD estimation
    :type qcd_category_name: str

    :param hide_data: whether to show (False) or hide (True) the data histograms
    :type hide_data: bool

    :param normalize_signals: whether to normalize signals to the
        total background yield (True) or not (False)
    :type normalize_signals: bool

    :param avoid_normalization: whether to avoid normalizing by cross section and initial 
        number of events
    :type avoid_normalization: bool

    :param blinded: whether to blind data in specified regions. The blinding ranges are specified
        using the `blinded_range` parameter in the Feature definition. This parameter can include a
        list ([initial, final]) or a list of lists ([[init_1, fin_1], [init_2, fin_2], ...])
    :type blinded: bool

    :param save_png: whether to save plots in png
    :type save_png: bool

    :param save_pdf: whether to save plots in pdf
    :type save_pdf: bool

    :param save_root: whether to write plots in a root file
    :type save_root: bool

    :param save_yields: whether to save histogram yields in a json file
    :type save_yields: bool

    :param process_group_name: name of the process grouping name
    :type process_group_name: str

    :param bins_in_x_axis: (NOT YET IMPLEMENTED) whether to plot histograms with the bin numbers
        in the x axis instead of the actual values
    :type bins_in_x_axis: bool

    :param plot_systematics: (NOT YET FULLY IMPLEMENTED) whether to plot histograms
        with their uncertainties
    :type plot_systematics: bool

    :param fixed_colors: whether to plot histograms with their defined colors (False) or fixed colors
        (True) starting from ``ROOT`` color ``2``.
    :type fixed_colors: bool

    :param log_y: whether to set y axis to log scale
    :type log_y: bool

<<<<<<< HEAD
    :param log_x: whether to set y axis to log scale
    :type log_x: bool
=======
    :param include_fit: YAML file inside config folder (w/o extension) including input parameters
        for the fit
    :type include_fit: str
>>>>>>> f819a783

    :param propagate_syst_qcd: whether to propagate systematics to qcd background
    :type propagate_syst_qcd: bool

    """
    stack = luigi.BoolParameter(default=False, description="when set, stack backgrounds, weight "
        "them with dataset and category weights, and normalize afterwards, default: False")
    do_qcd = luigi.BoolParameter(default=False, description="whether to compute the QCD shape, "
        "default: False")
    qcd_wp = luigi.ChoiceParameter(default=law.NO_STR,
        choices=(law.NO_STR, "vvvl_vvl", "vvl_vl", "vl_l", "l_m"), significant=False,
        description="working points to use for qcd computation, default: empty (vvvl - m)")
    qcd_signal_region_wp = luigi.Parameter(default="os_iso", description="signal region wp, "
        "default: os_iso")
    shape_region = luigi.ChoiceParameter(default="os_inviso", choices=("os_inviso", "ss_iso"),
        significant=True, description="shape region default: os_inviso")
    qcd_sym_shape = luigi.BoolParameter(default=False, description="symmetrize QCD shape, "
        "default: False")
    qcd_category_name = luigi.Parameter(default="default", description="category use "
        "for qcd regions ss_iso and ss_inviso, default=default (same as category)")
    do_sideband = luigi.BoolParameter(default=False, description="whether to compute the background "
        "shape from sideband region, default: False")
    hide_data = luigi.BoolParameter(default=True, description="hide data events, default: True")
    normalize_signals = luigi.BoolParameter(default=False, description="whether to normalize "
        "signals to the total bkg yield, default: True")
    avoid_normalization = luigi.BoolParameter(default=False, description="whether to avoid "
        "normalizing by cross section and initial number of events, default: False")
    blinded = luigi.BoolParameter(default=False, description="whether to blind bins above a "
        "certain feature value, default: False")
    save_png = luigi.BoolParameter(default=False, description="whether to save created histograms "
        "in png, default: True")
    save_pdf = luigi.BoolParameter(default=True, description="whether to save created histograms "
        "in pdf, default: True")
    save_root = luigi.BoolParameter(default=False, description="whether to save created histograms "
        "in root files, default: False")
    save_yields = luigi.BoolParameter(default=False, description="whether to save event yields per "
        "process, default: False")
    process_group_name = luigi.Parameter(default="default", description="the name of the process "
        "grouping, only encoded into output paths when changed, default: default")
    bins_in_x_axis = luigi.BoolParameter(default=False, description="whether to show in the x axis "
        "bin numbers instead of the feature value, default: False")
    plot_systematics = luigi.BoolParameter(default=True, description="whether plot systematics, "
        "default: True")
    fixed_colors = luigi.BoolParameter(default=False, description="whether to use fixed colors "
        "for plotting, default: False")
    log_y = luigi.BoolParameter(default=False, description="set logarithmic scale for Y axis, "
        "default: False")
<<<<<<< HEAD
    log_x = luigi.BoolParameter(default=False, description="set logarithmic scale for X axis, "
        "default: False")
    propagate_syst_qcd = luigi.BoolParameter(default=True, description="whether to propagate systematics to qcd background, "
=======
    include_fit = luigi.Parameter(default="", description="fit to be included in the plots, "
        "default: None")
    propagate_syst_qcd = luigi.BoolParameter(default=False, description="whether to propagate systematics to qcd background, "
>>>>>>> f819a783
        "default: False")
    # # optimization parameters
    # bin_opt_version = luigi.Parameter(default=law.NO_STR, description="version of the binning "
        # "optimization task to use, not used when empty, default: empty")
    # n_start_bins = luigi.IntParameter(default=10, description="number of bins to be used "
        # "as initial value for scans, default: 10")
    # threshold = luigi.FloatParameter(default=-1., description="threshold per bin, "
        # "default: -1.")
    # threshold_method = luigi.ChoiceParameter(default="yield",
        # choices=("yield", "raw_events", "tt_dy", "tt_and_dy", "tt_dy_and_yield",
            # "tt_and_dy_and_yield", "rel_error"),
        # significant=False, description="threshold method to be used, default: yield")
    # region_to_optimize = luigi.Parameter(default=law.NO_STR, description="region used for the "
        # "optimization, default: same region as plot")

    # Not implemented yet
    bin_opt_version = None
    # remove_horns = False

    default_process_group_name = "default"

    def __init__(self, *args, **kwargs):
        super(FeaturePlot, self).__init__(*args, **kwargs)
        # select processes and datasets
        assert self.process_group_name in self.config.process_group_names
        assert not (self.do_qcd and self.do_sideband)
        self.processes_datasets = {}
        self.datasets_to_run = []

        def get_processes(dataset=None, process=None):
            processes = ObjectCollection()
            if dataset and not process:
                process = self.config.processes.get(dataset.process.name)
            processes.append(process)
            if process.parent_process:
                processes += get_processes(process=self.config.processes.get(
                    process.parent_process))
            return processes

        for dataset in self.datasets:
            processes = get_processes(dataset=dataset)
            filtered_processes = ObjectCollection()
            for process in processes:
                if process.name in self.config.process_group_names[self.process_group_name]:
                    filtered_processes.append(process)
            if len(filtered_processes) > 1:
                raise Exception("%s process group name includes not orthogonal processes %s"
                    % (self.process_group_name, ", ".join(filtered_processes.names)))
            elif len(filtered_processes) == 1:
                process = filtered_processes[0]
                if process not in self.processes_datasets:
                    self.processes_datasets[process] = []
                self.processes_datasets[process].append(dataset)
                self.datasets_to_run.append(dataset)
        if len(self.datasets_to_run) == 0:
            raise ValueError("No datasets were selected. Are you sure you want to use"
                " %s as process_group_name?" % self.process_group_name)

        # get QCD regions when requested
        self.qcd_regions = None
        if self.do_qcd:
            wp = self.qcd_wp if self.qcd_wp != law.NO_STR else ""
            self.qcd_regions = self.config.get_qcd_regions(region=self.region, category=self.category,
                wp=wp, shape_region=self.shape_region, signal_region_wp=self.qcd_signal_region_wp,
                sym=self.qcd_sym_shape)

            # complain when no data is present
            if not any(dataset.process.isData for dataset in self.datasets):
                raise Exception("no real dataset passed for QCD estimation")

        self.sideband_regions = None
        if self.do_sideband:  # Several fixes may be needed later for this
            assert self.region.name == "signal"
            self.sideband_regions = {key: self.config.regions.get(key)
                for key in ["signal", "background"]}

        # obtain the list of systematics that apply to the normalization only if this is done
        self.norm_syst_list = []
        weights = self.config.weights.total_events_weights
        for weight in weights:
            try:
                feature = self.config.features.get(weight)
                for syst in feature.systematics:
                    if syst not in self.norm_syst_list:
                        self.norm_syst_list.append(syst)
            except:  # weight not defined as a feature -> no syst available
                continue

    def requires(self):
        """
        All requirements needed:

            * Histograms coming from the PrePlot task.

            * Number of total events coming from the MergeCategorizationStats task \
              (to normalize MC histograms).

            * If estimating QCD, FeaturePlot for the three additional QCD regions needed.

        """

        reqs = {}
        reqs["data"] = OrderedDict(
            ((dataset.name, category.name), PrePlot.vreq(self,
                dataset_name=dataset.name, category_name=self.get_data_category(category).name))
            for dataset, category in itertools.product(
                self.datasets_to_run, self.expand_category())
        )
        if not self.avoid_normalization:
            reqs["stats"] = OrderedDict()
            for dataset in self.datasets_to_run:
                if dataset.process.isData:
                    continue
                reqs["stats"][dataset.name] = {}
                for elem in ["central"] + [f"{syst}_{d}"
                        for (syst, d) in itertools.product(self.norm_syst_list, directions)]:
                    syst = ""
                    d = ""
                    if "_" in elem:
                        syst = elem.split("_")[0]
                        d = elem.split("_")[1]
                    if dataset.get_aux("secondary_dataset", None):
                        reqs["stats"][dataset.name][elem] = MergeCategorizationStats.vreq(self,
                            dataset_name=dataset.get_aux("secondary_dataset"),
                            systematic=syst, systematic_direction=d)
                    else:
                        reqs["stats"][dataset.name][elem] = MergeCategorizationStats.vreq(self,
                            dataset_name=dataset.name, systematic=syst, systematic_direction=d)

        if self.do_qcd:
            reqs["qcd"] = {
                key: self.req(self, region_name=region.name, blinded=False, hide_data=False,
                    do_qcd=False, stack=True, save_root=True, save_pdf=True, save_yields=False,
                    remove_horns=False,_exclude=["feature_tags", "shape_region",
                    "qcd_category_name", "qcd_sym_shape", "qcd_signal_region_wp"])
                for key, region in self.qcd_regions.items()
            }
            if self.qcd_category_name != "default":  # to be fixed
                reqs["qcd"]["ss_iso"] = FeaturePlot.vreq(self,
                    region_name=self.qcd_regions.ss_iso.name, category_name=self.qcd_category_name,
                    blinded=False, hide_data=False, do_qcd=False, stack=True, save_root=True,
                    save_pdf=True, save_yields=False, feature_names=(self.qcd_feature,),
                    bin_opt_version=law.NO_STR, remove_horns=self.remove_horns, _exclude=["feature_tags",
                        "shape_region", "qcd_category_name", "qcd_sym_shape", "bin_opt_version",
                        "qcd_signal_region_wp"])
                # reqs["qcd"]["os_inviso"] = FeaturePlot.vreq(self,
                    # region_name=self.qcd_regions.os_inviso.name, category_name=self.qcd_category_name,
                    # blinded=False, hide_data=False, do_qcd=False, stack=True, save_root=True,
                    # save_pdf=True, save_yields=True, feature_names=(self.qcd_feature,),
                    # remove_horns=self.remove_horns, _exclude=["feature_tags", "bin_opt_version"])
                reqs["qcd"]["ss_inviso"] = FeaturePlot.vreq(self,
                    region_name=self.qcd_regions.ss_inviso.name,
                    category_name=self.qcd_category_name,
                    blinded=False, hide_data=False, do_qcd=False, stack=True, save_root=True,
                    save_pdf=True, save_yields=False, feature_names=(self.qcd_feature,),
                    bin_opt_version=law.NO_STR, remove_horns=self.remove_horns, _exclude=["feature_tags", 
                        "shape_region", "qcd_category_name", "qcd_sym_shape", "bin_opt_version",
                        "qcd_signal_region_wp"])

        if self.do_sideband:
            reqs["sideband"] = {
                key: self.req(self, region_name=region.name, blinded=False, hide_data=False,
                    do_sideband=False, stack=True, save_root=True, save_pdf=False, save_yields=False,
                    remove_horns=False,_exclude=["feature_tags", "shape_region",
                    "qcd_category_name", "qcd_sym_shape", "qcd_signal_region_wp"])
                for key, region in self.sideband_regions.items()
            }
        if self.optimization_method:
            from cmt.base_tasks.optimization import BayesianBlocksOptimization
            reqs["bin_opt"] = BayesianBlocksOptimization.vreq(self, plot_systematics=False)

        if self.include_fit:
            import yaml
            from cmt.utils.yaml_utils import ordered_load
            with open(self.retrieve_file("config/{}.yaml".format(self.include_fit))) as f:
                fit_params = ordered_load(f, yaml.SafeLoader)
            from cmt.base_tasks.analysis import Fit
            params = ", ".join([f"{param}='{value}'"
                for param, value in fit_params.items() if param != "fit_parameters"])
            if "fit_parameters" in fit_params:
                params += ", fit_parameters={" + ", ".join([f"'{param}': '{value}'"
                for param, value in fit_params["fit_parameters"].items()]) + "}"
            reqs["fit"] = eval(f"Fit.vreq(self, {params}, _exclude=['include_fit'])")
        return reqs

    def get_output_postfix(self, key="pdf"):
        """
        :return: string to be included in the output filenames
        :rtype: str
        """
        postfix = super(FeaturePlot, self).get_output_postfix()
        if self.process_group_name != self.default_process_group_name:
            postfix += "__pg_" + self.process_group_name
        if self.do_qcd:
            postfix += "__qcd"
        if self.do_sideband:
            postfix += "__sideband"
        if self.hide_data:
            postfix += "__nodata"
        elif self.blinded and key not in ("root", "yields"):
            postfix += "__blinded"
        if self.stack and key not in ("root", "yields"):
            postfix += "__stack"
        if self.include_fit:
            postfix += "__withfit"
        if self.log_y and key not in ("root", "yields"):
            postfix += "__logY"
        if self.log_x and key not in ("root", "yields"):
            postfix += "__logX"
        if self.normalize_signals and key not in ("root", "yields"):
            postfix += "__norm_sig"
        return postfix

    def output(self):
        """
        Output files to be filled: pdf, png, root or json
        """
        # output definitions, i.e. key, file prefix, extension
        output_data = []
        if self.save_pdf:
            output_data.append(("pdf", "", "pdf"))
        if self.save_png:
            output_data.append(("png", "", "png"))
        if self.save_root:
            output_data.append(("root", "root/", "root"))
        if self.save_yields:
            output_data.append(("yields", "yields/", "json"))
        return {
            key: law.SiblingFileCollection(OrderedDict(
                (feature.name, self.local_target("{}{}{}.{}".format(
                    prefix, feature.name, self.get_output_postfix(key), ext)))
                for feature in self.features
            ))
            for key, prefix, ext in output_data
        }

    def complete(self):
        """
        Task is completed when all output are present
        """
        return ConfigTaskWithCategory.complete(self)


    def setup_signal_hist(self, hist, color):
        """
        Method to apply signal format to an histogram
        """
        hist.hist_type = "signal"
        hist.legend_style = "l"
        hist.SetLineColor(color)
        hist.SetLineWidth(2)

    def setup_background_hist(self, hist, color):
        """
        Method to apply background format to an histogram
        """
        hist.hist_type = "background"
        if self.stack:
            hist.SetLineColor(ROOT.kBlack)
            hist.SetLineWidth(1)
            hist.SetFillColor(color)
            hist.legend_style = "f"
        else:
            hist.SetLineColor(color)
            hist.legend_style = "l"
            hist.SetLineWidth(2)

    def setup_data_hist(self, hist, color):
        """
        Method to apply data format to an histogram
        """
        hist.legend_style = "lp"
        hist.hist_type = "data"
        hist.SetMarkerStyle(20)
        hist.SetMarkerColor(color)
        hist.SetLineColor(color)
        hist.SetBinErrorOption((ROOT.TH1.kPoisson if self.stack else ROOT.TH1.kNormal))

    def get_norm_systematics(self):
        """
        Method to extract all normalization systematics from the KLUB files.
        It considers the processes given by the process_group_name and their parents.
        """
        # systematics
        systematics = {}
        if self.plot_systematics:
            all_signal_names = []
            all_background_names = []
            for p in self.config.processes:
                if p.isSignal:
                    all_signal_names.append(p.get_aux("llr_name")
                        if p.get_aux("llr_name", None) else p.name)
                elif not p.isData:
                    all_background_names.append(p.get_aux("llr_name")
                        if p.get_aux("llr_name", None) else p.name)

            from cmt.analysis.systReader import systReader
            syst_folder = "files/systematics/"
            syst = systReader(self.retrieve_file(syst_folder + "systematics_{}.cfg".format(
                self.config.year)), all_signal_names, all_background_names, None)
            syst.writeOutput(False)
            syst.verbose(False)

            channel = self.config.get_channel_from_region(self.region)
            if(channel == "mutau"):
                syst.addSystFile(self.retrieve_file(syst_folder
                    + "systematics_mutau_%s.cfg" % self.config.year))
            elif(channel == "etau"):
                syst.addSystFile(self.retrieve_file(syst_folder
                    + "systematics_etau_%s.cfg" % self.config.year))
            syst.addSystFile(self.retrieve_file(syst_folder + "syst_th.cfg"))
            syst.writeSystematics()
            for isy, syst_name in enumerate(syst.SystNames):
                if "CMS_scale_t" in syst.SystNames[isy] or "CMS_scale_j" in syst.SystNames[isy]:
                    continue
                for dataset in self.datasets:
                    process = dataset.process
                    while True:
                        process_name = (process.get_aux("llr_name")
                            if process.get_aux("llr_name", None) else p.name)
                        if process_name in syst.SystProcesses[isy]:
                            iproc = syst.SystProcesses[isy].index(process_name)
                            systVal = syst.SystValues[isy][iproc]
                            if dataset.name not in systematics:
                                systematics[dataset.name] = []
                            systematics[dataset.name].append((syst_name, eval(systVal) - 1))
                            break
                        elif process.parent_process:
                            process=self.config.processes.get(process.parent_process)
                        else:
                            break
            for dataset_name in systematics:
                systematics[dataset_name] = math.sqrt(sum([x[1] * x[1]
                    for x in systematics[dataset_name]]))
        return systematics

    def plot(self, feature, ifeat=0):
        """
        Performs the actual plotting.
        """

        # helper to extract the qcd shape in a region
        def get_qcd(region, files, syst='', bin_limit=0.):
            d_hist = files[region].Get("histograms/" + self.data_names[0])
            if not d_hist:
                raise Exception("data histogram '{}' not found for region '{}' in tfile {}".format(
                    self.data_names[0], region, files[region]))

            b_hists = []
            for b_name in self.background_names:
                b_hist = files[region].Get("histograms/" + b_name + syst)
                if not b_hist:
                    raise Exception("background histogram '{}' not found in region '{}'".format(
                        b_name, region))
                b_hists.append(b_hist)

            qcd_hist = d_hist.Clone(randomize("qcd_" + region + syst))
            for hist in b_hists:
                qcd_hist.Add(hist, -1.)

            # removing negative bins
            for ibin in range(1, qcd_hist.GetNbinsX() + 1):
                if qcd_hist.GetBinContent(ibin) < bin_limit:
                    qcd_hist.SetBinContent(ibin, 1.e-6)

            return qcd_hist

        # helper to extract data and bkg histos in sideband and signal regions
        def get_sideband(region, files, bin_limit=0.):
            d_hist = files[region].Get("histograms/" + self.data_names[0]).Clone(
                randomize("bkg_" + region))
            if not d_hist:
                raise Exception("data histogram '{}' not found for region '{}' in tfile {}".format(
                    self.data_names[0], region, files[region]))

            b_hist = None
            for b_name in self.background_names:
                if not b_hist:
                    b_hist = files[region].Get("histograms/" + b_name).Clone(
                        randomize("bkg_" + region))
                else:
                    b_hist.Add(files[region].Get("histograms/" + b_name))

            return d_hist, b_hist

        def get_integral_and_error(hist):
            error = c_double(0.)
            integral = hist.IntegralAndError(0, hist.GetNbinsX() + 1, error)
            error = error.value
            compatible = True if integral <= 0 else False
            # compatible = True if integral - error <= 0 else False
            return integral, error, compatible

        def get_ratio(num, den):
            if den == 0:
                return 0
            return num / den

        # I think these are for the SIGNAL REGION ONLY
        background_hists = self.histos["background"]
        signal_hists = self.histos["signal"]
        data_hists = self.histos["data"]
        all_hists = self.histos["all"]
        if self.plot_systematics:
            bkg_histo_syst = self.histos["bkg_histo_syst"]

        binning_args, y_axis_adendum = self.get_binning(feature, ifeat)
        x_title = (str(feature.get_aux("x_title"))
            + (" [%s]" % feature.get_aux("units") if feature.get_aux("units") else ""))
        y_title = ("Events" if self.stack else "Normalized Events") + y_axis_adendum
        hist_title = "; %s; %s" % (x_title, y_title)

        # qcd shape files
        qcd_shape_files = None
        if self.do_qcd:
            qcd_shape_files = {}
            for key, region in self.qcd_regions.items():
                if self.qcd_category_name != "default":
                    my_feature = (feature.name if "shape" in key or key == "os_inviso"
                        else self.qcd_feature)
                else:
                    my_feature = feature.name
                qcd_shape_files[key] = ROOT.TFile.Open(self.input()["qcd"][key]["root"].targets[my_feature].path)

            # do the qcd extrapolation
            if "shape" in qcd_shape_files:
                qcd_hist = get_qcd("shape", qcd_shape_files).Clone(randomize("qcd"))
                n_qcd_hist, n_qcd_hist_error, n_qcd_hist_compatible = get_integral_and_error(qcd_hist)
                if not n_qcd_hist_compatible:
                    qcd_hist.Scale(1. / n_qcd_hist)
            else: #sym shape
                qcd_hist = get_qcd("shape1", qcd_shape_files).Clone(randomize("qcd"))
                qcd_hist2 = get_qcd("shape2", qcd_shape_files).Clone(randomize("qcd"))
                n_qcd_hist1, n_qcd_hist1_error, n_qcd_hist1_compatible = get_integral_and_error(qcd_hist)
                n_qcd_hist2, n_qcd_hist2_error, n_qcd_hist2_compatible = get_integral_and_error(qcd_hist2)
                qcd_hist.Scale(1. / n_qcd_hist1)
                qcd_hist2.Scale(1. / n_qcd_hist2)
                qcd_hist.Add(qcd_hist2)
                qcd_hist.Scale(0.5)

            n_os_inviso, n_os_inviso_error, n_os_inviso_compatible = get_integral_and_error(
                get_qcd("os_inviso", qcd_shape_files, bin_limit=-999)) # C
            n_ss_iso, n_ss_iso_error, n_ss_iso_compatible = get_integral_and_error(
                get_qcd("ss_iso", qcd_shape_files, bin_limit=-999)) # B
            n_ss_inviso, n_ss_inviso_error, n_ss_inviso_compatible = get_integral_and_error(
                get_qcd("ss_inviso", qcd_shape_files, bin_limit=-999)) # D
            # if not n_ss_iso or not n_ss_inviso:
            if n_os_inviso_compatible or n_ss_iso_compatible or n_ss_inviso_compatible:
                print("****WARNING: QCD normalization failed (negative yield), Removing QCD!")
                qcd_scaling = 0.
                # qcd_inviso = 0.
                # qcd_inviso_error = 0.
                qcd_hist.Scale(qcd_scaling)
            else:
                # qcd_inviso = n_os_inviso / n_ss_inviso # C/D
                # qcd_inviso_error = qcd_inviso * math.sqrt(
                #     (n_os_inviso_error / n_os_inviso) * (n_os_inviso_error / n_os_inviso)
                #     + (n_ss_inviso_error / n_ss_inviso) * (n_ss_inviso_error / n_ss_inviso)
                #     # + 4 * (n_ss_inviso_error / n_ss_inviso) * (n_ss_inviso_error / n_ss_inviso)
                # )
                qcd_scaling = n_os_inviso * n_ss_iso / n_ss_inviso # C*B/D
                os_inviso_rel_error = n_os_inviso_error / n_os_inviso
                ss_iso_rel_error = n_ss_iso_error / n_ss_iso
                ss_inviso_rel_error = n_ss_inviso_error / n_ss_inviso
                new_errors_sq = []
                for ib in range(1, qcd_hist.GetNbinsX() + 1):
                    if qcd_hist.GetBinContent(ib) > 0:
                        bin_rel_error = qcd_hist.GetBinError(ib) / qcd_hist.GetBinContent(ib)
                    else:
                        bin_rel_error = 0
                    new_errors_sq.append(bin_rel_error * bin_rel_error
                        + os_inviso_rel_error * os_inviso_rel_error
                        + ss_iso_rel_error * ss_iso_rel_error
                        + ss_inviso_rel_error * ss_inviso_rel_error)
                qcd_hist.Scale(qcd_scaling)
                # fix errors
                for ib in range(1, qcd_hist.GetNbinsX() + 1):
                    qcd_hist.SetBinError(ib, qcd_hist.GetBinContent(ib)
                        * math.sqrt(new_errors_sq[ib - 1]))

            # store and style
            yield_error = c_double(0.)
            qcd_hist.cmt_yield = qcd_hist.IntegralAndError(
                0, qcd_hist.GetNbinsX() + 1, yield_error)
            qcd_hist.cmt_yield_error = yield_error.value
            qcd_hist.cmt_bin_yield = []
            qcd_hist.cmt_bin_yield_error = []
            for ibin in range(1, qcd_hist.GetNbinsX() + 1):
                qcd_hist.cmt_bin_yield.append(qcd_hist.GetBinContent(ibin))
                qcd_hist.cmt_bin_yield_error.append(qcd_hist.GetBinError(ibin))
            qcd_hist.cmt_scale = 1.
            qcd_hist.cmt_process_name = "qcd"
            qcd_hist.process_label = "QCD"
            qcd_hist.SetTitle("QCD")
            qcd_c = tuple([255, 87, 215])
            qcd_color = ROOT.TColor.GetColor(*qcd_c)
            self.setup_background_hist(qcd_hist, qcd_color)
            background_hists.append(qcd_hist)
            all_hists.append(qcd_hist)

            if self.propagate_syst_qcd:
                print("****INFO: Propagating shape uncertainties to QCD")
                for syst_dir in self.histos["shape"].keys():
                    syst_dir_name = "_{}".format(syst_dir)

                    # do the qcd extrapolation
                    if "shape" in qcd_shape_files:
                        qcd_hist = get_qcd("shape", qcd_shape_files, syst=syst_dir_name).Clone(randomize("qcd"))
                        n_qcd_hist, n_qcd_hist_error, n_qcd_hist_compatible = get_integral_and_error(qcd_hist)
                        if not n_qcd_hist_compatible:
                            qcd_hist.Scale(1. / n_qcd_hist)
                    else: #sym shape
                        qcd_hist = get_qcd("shape1", qcd_shape_files, syst=syst_dir_name).Clone(randomize("qcd"))
                        qcd_hist2 = get_qcd("shape2", qcd_shape_files, syst=syst_dir_name).Clone(randomize("qcd"))
                        n_qcd_hist1, n_qcd_hist1_error, n_qcd_hist1_compatible = get_integral_and_error(qcd_hist)
                        n_qcd_hist2, n_qcd_hist2_error, n_qcd_hist2_compatible = get_integral_and_error(qcd_hist2)
                        qcd_hist.Scale(1. / n_qcd_hist1)
                        qcd_hist2.Scale(1. / n_qcd_hist2)
                        qcd_hist.Add(qcd_hist2)
                        qcd_hist.Scale(0.5)

                    n_os_inviso, n_os_inviso_error, n_os_inviso_compatible = get_integral_and_error(
                        get_qcd("os_inviso", qcd_shape_files, syst=syst_dir_name, bin_limit=-999)) # C
                    n_ss_iso, n_ss_iso_error, n_ss_iso_compatible = get_integral_and_error(
                        get_qcd("ss_iso", qcd_shape_files, syst=syst_dir_name, bin_limit=-999)) # B
                    n_ss_inviso, n_ss_inviso_error, n_ss_inviso_compatible = get_integral_and_error(
                        get_qcd("ss_inviso", qcd_shape_files, syst=syst_dir_name, bin_limit=-999)) # D
                    # if not n_ss_iso or not n_ss_inviso:
                    if n_os_inviso_compatible or n_ss_iso_compatible or n_ss_inviso_compatible:
                        print("****WARNING: QCD normalization failed (negative yield), Removing QCD!")
                        qcd_scaling = 0.
                        qcd_hist.Scale(qcd_scaling)
                    else:
                        qcd_scaling = n_os_inviso * n_ss_iso / n_ss_inviso # C*B/D
                        os_inviso_rel_error = n_os_inviso_error / n_os_inviso
                        ss_iso_rel_error = n_ss_iso_error / n_ss_iso
                        ss_inviso_rel_error = n_ss_inviso_error / n_ss_inviso
                        new_errors_sq = []
                        for ib in range(1, qcd_hist.GetNbinsX() + 1):
                            if qcd_hist.GetBinContent(ib) > 0:
                                bin_rel_error = qcd_hist.GetBinError(ib) / qcd_hist.GetBinContent(ib)
                            else:
                                bin_rel_error = 0
                            new_errors_sq.append(bin_rel_error * bin_rel_error
                                + os_inviso_rel_error * os_inviso_rel_error
                                + ss_iso_rel_error * ss_iso_rel_error
                                + ss_inviso_rel_error * ss_inviso_rel_error)
                        qcd_hist.Scale(qcd_scaling)
                        # fix errors
                        for ib in range(1, qcd_hist.GetNbinsX() + 1):
                            qcd_hist.SetBinError(ib, qcd_hist.GetBinContent(ib)
                                * math.sqrt(new_errors_sq[ib - 1]))

                    qcd_hist.cmt_process_name = "qcd"
                    self.histos["shape"][syst_dir].append(qcd_hist)

        # sideband files
        sideband_files = None
        if self.do_sideband:
            sideband_files = {}
            for key, region in self.sideband_regions.items():
                my_feature = feature.name
                sideband_files[key] = ROOT.TFile.Open(
                    self.input()["sideband"][key]["root"].targets[my_feature].path)

            # do the qcd extrapolation
            data_hist, bkg_hist_background_region = get_sideband("background", sideband_files)
            _, bkg_hist_signal_region = get_sideband("signal", sideband_files)
            n_bkg_background, n_bkg_background_error, _ = get_integral_and_error(
                bkg_hist_background_region)
            n_bkg_signal, n_bkg_signal_error, _ = get_integral_and_error(
                bkg_hist_signal_region)

            bkg_hist = data_hist.Clone(randomize("bkg"))
            n_bkg_background_rel_error = get_ratio(n_bkg_background_error, n_bkg_background)
            n_bkg_signal_rel_error = get_ratio(n_bkg_signal_error, n_bkg_signal)
            new_errors_sq = []
            for ib in range(1, bkg_hist.GetNbinsX() + 1):
                if bkg_hist.GetBinContent(ib) > 0:
                    bin_rel_error = bkg_hist.GetBinError(ib) / bkg_hist.GetBinContent(ib)
                else:
                    bin_rel_error = 0
                new_errors_sq.append(bin_rel_error * bin_rel_error
                    + n_bkg_background_rel_error * n_bkg_background_rel_error
                    + n_bkg_signal_rel_error * n_bkg_signal_rel_error)
            bkg_hist.Scale(n_bkg_signal / n_bkg_background)
            # fix errors
            for ib in range(1, bkg_hist.GetNbinsX() + 1):
                bkg_hist.SetBinError(ib, bkg_hist.GetBinContent(ib)
                    * math.sqrt(new_errors_sq[ib - 1]))

            # store and style
            yield_error = c_double(0.)
            bkg_hist.cmt_yield = bkg_hist.IntegralAndError(
                0, bkg_hist.GetNbinsX() + 1, yield_error)
            bkg_hist.cmt_yield_error = yield_error.value
            bkg_hist.cmt_bin_yield = []
            bkg_hist.cmt_bin_yield_error = []
            for ibin in range(1, bkg_hist.GetNbinsX() + 1):
                bkg_hist.cmt_bin_yield.append(bkg_hist.GetBinContent(ibin))
                bkg_hist.cmt_bin_yield_error.append(bkg_hist.GetBinError(ibin))
            bkg_hist.cmt_scale = 1.
            bkg_hist.cmt_process_name = "background"
            bkg_hist.process_label = "Background"
            bkg_hist.SetTitle("Background")
            try:
                bkg_color = ROOT.TColor.GetColor(*self.config.processes.get("background").color)
            except:  # background process not defined in config
                bkg_color = ROOT.kRed
            self.setup_background_hist(bkg_hist, bkg_color)
            background_hists = [bkg_hist]
            all_hists.append(bkg_hist)

        if not self.hide_data:
            all_hists += data_hists

        bkg_histo = None
        data_histo = None
        if not self.stack:
            for hist in all_hists:
                scale = 1. / (hist.Integral() or 1.)
                hist.Scale(scale)
                hist.scale = scale
            draw_hists = all_hists[::-1]
        else:
            background_stack = ROOT.THStack(randomize("stack"), "")
            for hist in background_hists[::-1]:
                # hist.SetFillColor(ROOT.kRed)
                background_stack.Add(hist)
                if not bkg_histo:
                    bkg_histo = hist.Clone()
                else:
                    bkg_histo.Add(hist.Clone())
            background_stack.hist_type = "background"

            # Normalize signal histograms to background sum
            if self.normalize_signals and bkg_histo:
                for hist in signal_hists:
                    signal_yield = hist.cmt_yield
                    scale = (bkg_histo.Integral() / signal_yield if signal_yield != 0 else 1.)
                    hist.Scale(scale)
                    hist.cmt_scale = scale

            draw_hists = [background_stack] + signal_hists[::-1]
            if not self.hide_data:
                # blinding
                blinded_range = feature.get_aux("blinded_range", None)
                if blinded_range and self.blinded:
                    for hist in data_hists:
                        for ib in range(1, hist.GetNbinsX() + 1):
                            blind = False
                            if isinstance(blinded_range[0], list):
                                for iblinded_range in blinded_range:
                                    if (hist.GetBinCenter(ib) >= iblinded_range[0] and
                                            hist.GetBinCenter(ib) <= iblinded_range[1]):
                                        blind = True
                                        break
                            else:
                                if (hist.GetBinCenter(ib) >= blinded_range[0] and
                                        hist.GetBinCenter(ib) <= blinded_range[1]):
                                    blind = True

                            if blind:
                                hist.SetBinContent(ib, -999)
                                hist.SetBinError(ib, 0)

                draw_hists.extend(data_hists[::-1])
                for hist in data_hists:
                    if not data_histo:
                        data_histo = hist.Clone()
                    else:
                        data_histo.Add(hist.Clone())

        entries = [(hist, hist.process_label, hist.legend_style) for hist in all_hists]
        n_entries = len(entries)
        if n_entries <= 4:
            n_cols = 1
        elif n_entries <= 8:
            n_cols = 2
        else:
            n_cols = 3
        col_width = 0.125
        n_rows = math.ceil(n_entries / float(n_cols))
        row_width = 0.06
        legend_x2 = 0.88
        legend_x1 = legend_x2 - n_cols * col_width
        legend_y2 = 0.88
        legend_y1 = legend_y2 - n_rows * row_width

        legend = ROOT.TLegend(legend_x1, legend_y1, legend_x2, legend_y2)
        legend.SetBorderSize(0)
        legend.SetNColumns(n_cols)
        for entry in entries:
            legend.AddEntry(*entry)

        dummy_hist = ROOT.TH1F(randomize("dummy"), hist_title, *binning_args)
        # Draw
        if self.hide_data or len(data_hists) == 0 or len(background_hists) == 0 or not self.stack:
            do_ratio = False
            c = Canvas()
            if self.log_y:
                c.SetLogy()
            if self.log_x:
                c.SetLogx()
            label_scaling = 1
        else:
            do_ratio = True
            c = RatioCanvas()
            dummy_hist.GetXaxis().SetLabelOffset(100)
            dummy_hist.GetXaxis().SetTitleOffset(100)
            c.get_pad(1).cd()
            if self.log_y:
                c.get_pad(1).SetLogy()
            if self.log_x:
                c.get_pad(1).SetLogx()
            label_scaling = 5./4.

        # r.setup_hist(dummy_hist, pad=c.get_pad(1))
        r.setup_hist(dummy_hist)
        if do_ratio:
            r.setup_y_axis(dummy_hist.GetYaxis(), pad=c.get_pad(1))
        dummy_hist.GetYaxis().SetMaxDigits(4)
        dummy_hist.GetYaxis().SetTitleOffset(1.22)
        maximum = max([hist.GetMaximum() for hist in draw_hists])
        if self.log_y:
            dummy_hist.SetMaximum(100 * maximum)
            dummy_hist.SetMinimum(0.0011)
        else:
            dummy_hist.SetMaximum(1.35 * maximum)
            dummy_hist.SetMinimum(0.001)

        inner_text=[self.category.label + " category"]
        if self.region:
            if isinstance(self.region.label, list):
                inner_text += self.region.label
            else:
                inner_text.append(self.region.label)

        if self.normalize_signals and self.stack and signal_hists and bkg_histo:
            scale_text = []
            for hist in signal_hists:
                scale = hist.cmt_scale
                if scale != 1.:
                    if scale < 100:
                        scale = "{:.1f}".format(scale)
                    elif scale < 10000:
                        scale = "{}".format(int(round(scale)))
                    else:
                        scale = "{:.2e}".format(scale).replace("+0", "").replace("+", "")
                    scale_text.append("{} x{}".format(hist.process_label, scale))
            inner_text.append("#scale[0.75]{{{}}}".format(",  ".join(scale_text)))

        if maximum > 1e4 and not self.log_y:
            upper_left_offset = 0.05
        else:
            upper_left_offset = 0.0

        if not (self.hide_data or not len(data_hists) > 0) or self.stack:
            upper_right="{}, {} TeV ({:.1f} ".format(
                self.config.year,
                self.config.ecm,
                self.config.lumi_fb
            ) + "fb^{-1})"
        else:
            upper_right="{} Simulation ({} TeV)".format(
                self.config.year,
                self.config.ecm,
            )

        m = max([hist.GetMaximum() for hist in draw_hists]) if not self.log_y else None

        draw_labels = get_labels(
            upper_left_offset=upper_left_offset,
            upper_right=upper_right,
            scaling=label_scaling,
            inner_text=inner_text,
            max=m
        )

        dummy_hist.Draw()

        # Draw fit if required
        if self.include_fit:
            with open(self.input()["fit"][feature.name]["json"].path) as f:
                d = json.load(f)
            d = d[""]
            x_range = self.requires()["fit"].x_range
            x = ROOT.RooRealVar("x", "x", float(x_range[0]), float(x_range[1]))
            l = ROOT.RooArgList(x)
            xframe = x.frame();
            if self.requires()["fit"].method == "voigtian":
                mean = ROOT.RooRealVar('mean', 'Mean of Voigtian', float(d["mean"]))
                sigma = ROOT.RooRealVar('sigma', 'Sigma of Voigtian', float(d["sigma"]))
                gamma = ROOT.RooRealVar('gamma', 'Gamma of Voigtian', float(d["gamma"]))
                fit = ROOT.RooVoigtian("fit", "fit", x, mean, gamma, sigma)

            elif self.requires()["fit"].method == "polynomial":
                order = int(self.requires()["fit"].fit_parameters.get("order", 1))
                params = [ROOT.RooRealVar(f'p{i}', f'p{i}', float(d[f'p{i}'])) for i in range(order)]
                fit = ROOT.RooPolynomial("fit", "fit", x, ROOT.RooArgList(*params))

            elif self.requires()["fit"].method == "exponential":
                p = ROOT.RooRealVar("c", "c", float(d["c"]))
                fit = ROOT.RooExponential("fit", "fit", x, p)

            elif self.requires()["fit"].method == "powerlaw":
                order = int(self.requires()["fit"].fit_parameters.get("order", 1))
                params = [x]
                for i in range(order):
                    params.append(ROOT.RooRealVar(f'a{i}', f'a{i}', d[f"a{i}"]))
                    params.append(ROOT.RooRealVar(f'b{i}', f'b{i}', d[f"b{i}"]))
                fun = " + ".join([f"@{i + 1} * TMath::Power(@0, @{i + 2})"
                    for i in range(0, order, 2)])
                fit = ROOT.RooGenericPdf("powerlaw", fun, ROOT.RooArgList(*params))

            if self.stack:
                process_name = self.requires()["fit"].process_name
                for hist in all_hists:
                    if hist.cmt_process_name == process_name:
                        data = ROOT.RooDataHist("data_obs", "data_obs", l, hist)
                        data.plotOn(xframe,
                            ROOT.RooFit.MarkerColor(ROOT.TColor.GetColorTransparent(0, 1)),
                            ROOT.RooFit.LineColor(ROOT.TColor.GetColorTransparent(0, 1)))
            fit.plotOn(xframe)
            xframe.Draw("same");

        for ih, hist in enumerate(draw_hists):
            option = "HIST,SAME" if hist.hist_type != "data" else "PEZ,SAME"
            hist.Draw(option)

        for label in draw_labels:
            label.Draw("same")
        legend.Draw("same")

        if not (self.hide_data or len(data_hists) == 0 or len(background_hists) == 0
                or not self.stack):
            dummy_ratio_hist = ROOT.TH1F(randomize("dummy"), hist_title, *binning_args)
            r.setup_hist(dummy_ratio_hist, pad=c.get_pad(2),
                props={"Minimum": 0.25, "Maximum": 1.75})
            r.setup_y_axis(dummy_ratio_hist.GetYaxis(), pad=c.get_pad(2),
                props={"Ndivisions": 3})
            dummy_ratio_hist.GetYaxis().SetTitle("Data / MC")
            dummy_ratio_hist.GetXaxis().SetTitleOffset(3)
            dummy_ratio_hist.GetYaxis().SetTitleOffset(1.22)

            data_graph = hist_to_graph(data_histo, remove_zeros=False, errors=True,
                asymm=True, overflow=False, underflow=False,
                attrs=["cmt_process_name", "cmt_hist_type", "cmt_legend_style"])
            bkg_graph = hist_to_graph(bkg_histo, remove_zeros=False, errors=True,
                asymm=True, overflow=False, underflow=False,
                attrs=["cmt_process_name", "cmt_hist_type", "cmt_legend_style"])

            ratio_graph = ROOT.TGraphAsymmErrors(binning_args[0])
            mc_unc_graph = ROOT.TGraphErrors(binning_args[0])
            r.setup_graph(ratio_graph, props={"MarkerStyle": 20, "MarkerSize": 0.5})
            r.setup_graph(mc_unc_graph, props={"FillStyle": 3004, "LineColor": 0,
                "MarkerColor": 0, "MarkerSize": 0., "FillColor": ROOT.kGray + 2})
            if self.plot_systematics:
                syst_graph = hist_to_graph(bkg_histo_syst, remove_zeros=False, errors=True,
                    asymm=True, overflow=False, underflow=False,
                    attrs=["cmt_process_name", "cmt_hist_type", "cmt_legend_style"])
                syst_unc_graph = ROOT.TGraphErrors(binning_args[0])
                r.setup_graph(syst_unc_graph, props={"FillStyle": 3005, "LineColor": 0,
                    "MarkerColor": 0, "MarkerSize": 0., "FillColor": ROOT.kRed + 2})
                all_unc_graph = ROOT.TGraphErrors(binning_args[0])
                r.setup_graph(all_unc_graph, props={"FillStyle": 3007, "LineColor": 0,
                    "MarkerColor": 0, "MarkerSize": 0., "FillColor": ROOT.kBlue + 2})

            for i in range(binning_args[0]):
                x, d, b = c_double(0.), c_double(0.), c_double(0.)
                data_graph.GetPoint(i, x, d)
                bkg_graph.GetPoint(i, x, b)
                d = d.value
                b = b.value
                if d == EMPTY or b == 0:
                    ratio_graph.SetPoint(i, x, EMPTY)
                else:
                    ratio_graph.SetPoint(i, x, d / b)
                    ratio_graph.SetPointEYhigh(i, data_graph.GetErrorYhigh(i) / b)
                    ratio_graph.SetPointEYlow(i, data_graph.GetErrorYlow(i) / b)
                # set the mc uncertainty
                if b == 0:
                    mc_unc_graph.SetPoint(i, x, EMPTY)
                else:
                    mc_unc_graph.SetPoint(i, x, 1.)
                    mc_error = bkg_graph.GetErrorYhigh(i) / b
                    mc_unc_graph.SetPointError(i, dummy_ratio_hist.GetBinWidth(i + 1) / 2.,
                        mc_error)
                    if self.plot_systematics:
                    # syst only
                        syst_unc_graph.SetPoint(i, x, 1.)
                        syst_error = syst_graph.GetErrorYhigh(i) / b
                        syst_unc_graph.SetPointError(i, dummy_ratio_hist.GetBinWidth(i + 1) / 2.,
                            syst_error)
                        # syst + stat
                        all_unc_graph.SetPoint(i, x, 1.)
                        tot_unc = math.sqrt(mc_error ** 2 + syst_error ** 2)
                        all_unc_graph.SetPointError(i, dummy_ratio_hist.GetBinWidth(i + 1) / 2.,
                            tot_unc)

            c.get_pad(2).cd()
            dummy_ratio_hist.Draw()
            mc_unc_graph.Draw("2,SAME")
            if not self.hide_data:
                ratio_graph.Draw("PEZ,SAME")
            if self.plot_systematics:
                # syst_unc_graph.Draw("2,SAME")
                all_unc_graph.Draw("2,SAME")

            lines = []
            for y in [0.5, 1.0, 1.5]:
                if isinstance(feature.binning, tuple):
                    l = ROOT.TLine(binning_args[1], y, binning_args[2], y)
                else:
                    l = ROOT.TLine(binning_args[1][0], y, binning_args[1][-1], y)
                r.setup_line(l, props={"NDC": False, "LineStyle": 3, "LineWidth": 1,
                    "LineColor": 1})
                lines.append(l)
            for line in lines:
                line.Draw("same")

        outputs = []
        if self.save_png:
            outputs.append(self.output()["png"].targets[feature.name].path)
        if self.save_pdf:
            outputs.append(self.output()["pdf"].targets[feature.name].path)
        for output in outputs:
            c.SaveAs(create_file_dir(output))

        if self.save_root:
            f = ROOT.TFile.Open(create_file_dir(
                self.output()["root"].targets[feature.name].path), "RECREATE")
            f.cd()
            # c.Write("canvas") #FIXME

            hist_dir = f.mkdir("histograms")
            hist_dir.cd()
            for hist in all_hists:
                hist.Write(hist.cmt_process_name)
            if bkg_histo:
               bkg_histo.Write("background")

            if self.store_systematics:
                for syst_dir, shape_hists in self.histos["shape"].items():
                    for hist in shape_hists:
                        hist.Write("%s_%s" % (hist.cmt_process_name, syst_dir))
            f.Close()

        if self.save_yields:
            yields = OrderedDict()
            for hist in signal_hists + background_hists + data_hists:
                yields[hist.cmt_process_name] = {
                    "Total yield": hist.cmt_yield,
                    "Total yield error": hist.cmt_yield_error,
                    "Entries": getattr(hist, "cmt_entries", hist.GetEntries()),
                    "Binned yield": hist.cmt_bin_yield,
                    "Binned yield error": hist.cmt_bin_yield_error,
                }
            if bkg_histo:
                yields["background"] = {
                    "Total yield": sum([hist.cmt_yield for hist in background_hists]),
                    "Total yield error": math.sqrt(sum([(hist.cmt_yield_error)**2
                        for hist in background_hists])),
                    "Entries": getattr(bkg_histo, "cmt_entries", bkg_histo.GetEntries()),
                    "Binned yield": [sum([hist.cmt_bin_yield[i] for hist in background_hists])
                        for i in range(0, background_hists[0].GetNbinsX())],
                    "Binned yield error": [math.sqrt(sum([(hist.cmt_bin_yield_error[i])**2
                        for hist in background_hists]))
                        for i in range(0, background_hists[0].GetNbinsX())],
                }
            with open(create_file_dir(self.output()["yields"].targets[feature.name].path), "w") as f:
                json.dump(yields, f, indent=4)

    def get_nevents(self):
        nevents = {}
        for iproc, (process, datasets) in enumerate(self.processes_datasets.items()):
            if not process.isData and not self.avoid_normalization:
                for dataset in datasets:
                    nevents[dataset.name] = {}
                    for elem in ["central"] + [f"{syst}_{d}"
                            for (syst, d) in itertools.product(self.norm_syst_list, directions)]:
                        inp = self.input()["stats"][dataset.name][elem]
                        with open(inp.path) as f:
                            stats = json.load(f)
                            # nevents += stats["nevents"]
                            nevents[dataset.name][elem] = stats["nweightedevents"]
        return nevents

    def get_normalization_factor(self, dataset, elem):
        return dataset.xs * self.config.lumi_pb / self.nevents[dataset.name][elem]

    @law.decorator.notify
    @law.decorator.safe_output
    def run(self):
        """
        Splits processes into data, signal and background. Creates histograms from each process
        loading them from the input files. Scales the histograms and applies the correct format
        to them.
        """
        ROOT.gStyle.SetOptStat(0)

        # create root tchains for inputs
        inputs = self.input()

        self.data_names = [p.name for p in self.processes_datasets.keys() if p.isData]
        self.signal_names = [p.name for p in self.processes_datasets.keys() if p.isSignal]
        self.background_names = [p.name for p in self.processes_datasets.keys()
            if not p.isData and not p.isSignal]

        if self.plot_systematics:
            systematics = self.get_norm_systematics()

        if self.fixed_colors:
            colors = list(range(2, 2 + len(self.processes_datasets.keys())))

        self.nevents = self.get_nevents()

        for ifeat, feature in enumerate(self.features):
            self.histos = {"background": [], "signal": [], "data": [], "all": []}

            binning_args, y_axis_adendum = self.get_binning(feature, ifeat)
            x_title = (str(feature.get_aux("x_title"))
                + (" [%s]" % feature.get_aux("units") if feature.get_aux("units") else ""))
            y_title = ("Events" if self.stack else "Normalized Events") + y_axis_adendum
            hist_title = "; %s; %s" % (x_title, y_title)

            systs_directions = [("central", "")]
            if self.plot_systematics:
                self.histos["bkg_histo_syst"] = ROOT.TH1D(
                    randomize("syst"), hist_title, *binning_args)
            if self.store_systematics:
                self.histos["shape"] = {}
                shape_systematics = self.get_unique_systs(self.get_systs(feature, True) \
                    + self.config.get_weights_systematics(self.config.weights[self.category.name], True))

                systs_directions += list(itertools.product(shape_systematics, directions))

            for (syst, d) in systs_directions:
                feature_name = feature.name if syst == "central" else "%s_%s_%s" % (
                    feature.name, syst, d)
                if syst != "central":
                    self.histos["shape"]["%s_%s" % (syst, d)] = []
                for iproc, (process, datasets) in enumerate(self.processes_datasets.items()):
                    if syst != "central" and process.isData:
                        continue
                    if self.do_sideband and not process.isData and not process.isSignal:
                        continue
                    process_histo = ROOT.TH1D(randomize(process.name), hist_title, *binning_args)
                    process_histo.process_label = str(process.label)
                    process_histo.cmt_process_name = process.name
                    process_histo.Sumw2()
                    for dataset in datasets:
                        dataset_histo = ROOT.TH1D(randomize("tmp"), hist_title, *binning_args)
                        dataset_histo.Sumw2()
                        for category in self.expand_category():
                            inp = inputs["data"][
                                (dataset.name, category.name)].collection.targets.values()
                            for elem in inp:
                                rootfile = ROOT.TFile.Open(elem.path)
                                histo = copy(rootfile.Get(feature_name))
                                rootfile.Close()
                                dataset_histo.Add(histo)
                            if not process.isData and not self.avoid_normalization:
                                elem = ("central" if syst == "central" or syst not in self.norm_syst_list
                                    else f"{syst}_{d}")
                                if self.nevents[dataset.name][elem] != 0:
                                    dataset_histo.Scale(self.get_normalization_factor(dataset, elem))
                                    scaling = dataset.get_aux("scaling", None)
                                    if scaling:
                                        print(" ### Scaling {} histo by {} +- {}".format(
                                            dataset.name, scaling[0], scaling[1]))
                                        old_errors = [dataset_histo.GetBinError(ibin)\
                                            / dataset_histo.GetBinContent(ibin)
                                            if dataset_histo.GetBinContent(ibin) != 0 else 0
                                            for ibin in range(1, dataset_histo.GetNbinsX() + 1)]
                                        new_errors = [
                                            math.sqrt(elem ** 2 + (scaling[1] / scaling[0]) ** 2)
                                            for elem in old_errors]
                                        dataset_histo.Scale(scaling[0])
                                        for ibin in range(1, dataset_histo.GetNbinsX() + 1):
                                            dataset_histo.SetBinError(
                                                ibin, dataset_histo.GetBinContent(ibin)
                                                    * new_errors[ibin - 1])

                        process_histo.Add(dataset_histo)
                        if self.plot_systematics and not process.isData and not process.isSignal \
                                and syst == "central":
                            dataset_histo_syst = dataset_histo.Clone()
                            for ibin in range(1, dataset_histo_syst.GetNbinsX() + 1):
                                # some datasets may not have any systematics
                                if dataset.name in systematics:
                                    dataset_histo_syst.SetBinError(ibin,
                                        float(dataset_histo.GetBinContent(ibin))\
                                            * systematics[dataset.name]
                                    )
                            self.histos["bkg_histo_syst"].Add(dataset_histo_syst)

                    yield_error = c_double(0.)
                    process_histo.cmt_yield = process_histo.IntegralAndError(0,
                        process_histo.GetNbinsX() + 1, yield_error)
                    process_histo.cmt_yield_error = yield_error.value

                    process_histo.cmt_bin_yield = []
                    process_histo.cmt_bin_yield_error = []
                    for ibin in range(1, process_histo.GetNbinsX() + 1):
                        process_histo.cmt_bin_yield.append(process_histo.GetBinContent(ibin))
                        process_histo.cmt_bin_yield_error.append(process_histo.GetBinError(ibin))

                    if syst == "central":
                        if self.fixed_colors:
                            color = colors[iproc]
                        elif type(process.color) == tuple:
                            color = ROOT.TColor.GetColor(*process.color)
                        else:
                            color = process.color

                        if process.isSignal:
                            self.setup_signal_hist(process_histo, color)
                            self.histos["signal"].append(process_histo)
                        elif process.isData:
                            self.setup_data_hist(process_histo, color)
                            self.histos["data"].append(process_histo)
                        else:
                            self.setup_background_hist(process_histo, color)
                            self.histos["background"].append(process_histo)
                        if not process.isData: #or not self.hide_data:
                           self.histos["all"].append(process_histo)
                    else:
                        self.histos["shape"]["%s_%s" % (syst, d)].append(process_histo)

            self.plot(feature)

#####################################################################################################
#####################################################################################################
#####################################################################################################

class FeaturePlotSyst(FeaturePlot):
    """
    Performs the histogram plotting with up and down variations due to systematics: 
    loads the histograms obtained in the FeaturePlot task, rescales them if needed 
    and plots and saves them.

    Example command:

    ``law run FeaturePlotSyst --version test --category-name etau --config-name ul_2018 \
--process-group-name etau --feature-names lep1_pt,lep1_eta \
--workers 20 --PrePlot-workflow local --stack --hide-data False --do-qcd --region-name etau_os_iso\
--dataset-names tt_dl,tt_sl,dy_high,wjets,data_etau_a,data_etau_b,data_etau_c,data_etau_d \
--MergeCategorizationStats-version test_old``

    """

    def requires(self):
        """
        Needs as input the root file provided by the FeaturePlot task
        """
        return FeaturePlot.vreq(self, save_root=True, stack=True)
    
    def output(self):
        """
        Output files to be filled: pdf or png
        """

        output_data = []
        if self.save_pdf:
            output_data.append(("pdf", "", "pdf"))
        if self.save_png:
            output_data.append(("png", "", "png"))

        process_names = [process.name for process in self.processes_datasets.keys() 
                        if not process.isData]
        if self.do_qcd: 
            process_names.append("qcd")

        out = {
            key: law.SiblingFileCollection(OrderedDict(
                ("%s_%s_%s" %(process_name, feature.name, syst), 
                    self.local_target("{}{}_{}_{}{}.{}".format(
                    prefix, process_name, feature.name, syst, self.get_output_postfix(key), ext)))
                for feature in self.features 
                for syst in self.get_unique_systs(self.get_systs(feature, True) \
                + self.config.get_weights_systematics(self.config.weights[self.category.name], True))
                for process_name in process_names
            ))
            for key, prefix, ext in output_data
        }

        return out

    def setup_syst_hist(self, hist, dir):
        if dir == "central":
            hist.SetFillStyle(0)
            hist.SetLineColor(1)
            hist.legend_style = "l"
            hist.SetLineWidth(2)
        if dir == "up":
            hist.SetFillStyle(0)
            hist.SetLineColor(ROOT.kAzure)
            hist.legend_style = "l"
            hist.SetLineWidth(2)
            # hist.SetLineStyle(4)
        if dir == "down":
            hist.SetFillStyle(0)
            hist.SetLineColor(ROOT.kMagenta)
            hist.legend_style = "l"
            hist.SetLineWidth(2)
            # hist.SetLineStyle(8)

    def get_syst_label(self, shape_syst):
        if self.config.systematics.get(shape_syst).get_aux("label"):
            return self.config.systematics.get(shape_syst).get_aux("label")
        else:
            return shape_syst

    def plot(self, feature):

        for process, p_label in zip(self.process_names, self.process_labels):
            # central histogram for each process
            histo_syst_central = self.histos[process]["central"]
            self.setup_syst_hist(histo_syst_central, "central")

            for shape_syst in self.shape_syst_list:
                # up and down variation histograms for each systematic
                histo_syst_up = self.histos[process]["%s_up" %shape_syst]
                histo_syst_down = self.histos[process]["%s_down" %shape_syst]
                self.setup_syst_hist(histo_syst_up, "up")
                self.setup_syst_hist(histo_syst_down, "down")

                draw_hists = [histo_syst_central, histo_syst_up, histo_syst_down]
                
                shape_syst_label = self.get_syst_label(shape_syst)
                entries = [ (histo_syst_central, "Nominal", histo_syst_central.legend_style),
                            (histo_syst_up, shape_syst_label + " Up", histo_syst_up.legend_style),
                            (histo_syst_down, shape_syst_label + " Down", histo_syst_down.legend_style)]
                
                n_entries = len(entries)
                if n_entries <= 4:
                    n_cols = 1
                elif n_entries <= 8:
                    n_cols = 2
                else:
                    n_cols = 3
                if len(shape_syst_label) < 5:
                    col_width = 0.20 
                elif len(shape_syst_label) < 12:
                    col_width = 0.30
                else:
                    col_width = 0.40
                n_rows = math.ceil(n_entries / float(n_cols))
                row_width = 0.06
                legend_x2 = 0.88
                legend_x1 = legend_x2 - n_cols * col_width
                legend_y2 = 0.88
                legend_y1 = legend_y2 - n_rows * row_width
                
                legend = ROOT.TLegend(legend_x1, legend_y1, legend_x2, legend_y2)
                legend.SetBorderSize(0)
                legend.SetNColumns(1)
                for entry in entries:
                    legend.AddEntry(*entry)

                binning_args, y_axis_adendum = self.get_binning(feature)
                x_title = (str(feature.get_aux("x_title"))
                    + (" [%s]" % feature.get_aux("units") if feature.get_aux("units") else ""))
                y_title = ("Events" if self.stack else "Normalized Events") + y_axis_adendum
                hist_title = "; %s; %s" % (x_title, y_title)
                dummy_hist = ROOT.TH1F(randomize("dummy"), hist_title, *binning_args)

                # Draw
                c = RatioCanvas()
                dummy_hist.GetXaxis().SetLabelOffset(100)
                dummy_hist.GetXaxis().SetTitleOffset(100)
                c.get_pad(1).cd()
                if self.log_y:
                    c.get_pad(1).SetLogy()
                if self.log_x:
                    c.get_pad(1).SetLogx()
                label_scaling = 5./4.

                r.setup_hist(dummy_hist)
                r.setup_y_axis(dummy_hist.GetYaxis(), pad=c.get_pad(1))
                dummy_hist.GetYaxis().SetMaxDigits(4)
                dummy_hist.GetYaxis().SetTitleOffset(1.22)
                maximum = max([hist.GetMaximum() for hist in draw_hists])
                if self.log_y:
                    dummy_hist.SetMaximum(100 * maximum)
                    dummy_hist.SetMinimum(0.0011)
                else:
                    dummy_hist.SetMaximum(1.25 * maximum)
                    dummy_hist.SetMinimum(0.001)

                inner_text=[self.category.label + " category"]
                if self.region:
                    if isinstance(self.region.label, list):
                        inner_text += self.region.label
                    else:
                        inner_text.append(self.region.label)
                inner_text.append(p_label)

                if maximum > 1e4 and not self.log_y:
                    upper_left_offset = 0.05
                else:
                    upper_left_offset = 0.0

                upper_right="{} Simulation ({} TeV)".format(
                    self.config.year,
                    self.config.ecm,
                )

                m = max([hist.GetMaximum() for hist in draw_hists]) if not self.log_y else None

                draw_labels = get_labels(
                    upper_left_offset=upper_left_offset,
                    upper_right=upper_right,
                    scaling=label_scaling,
                    inner_text=inner_text,
                    max=m
                )

                dummy_hist.Draw()
                histo_syst_central.Draw("HIST,SAME")
                histo_syst_up.Draw("HIST,SAME")
                histo_syst_down.Draw("HIST,SAME")

                for label in draw_labels:
                    label.Draw("same")
                legend.Draw("same")

                dummy_ratio_hist = ROOT.TH1F(randomize("dummy"), hist_title, *binning_args)
                r.setup_hist(dummy_ratio_hist, pad=c.get_pad(2),
                    props={"Minimum": 0.75, "Maximum": 1.25})
                r.setup_y_axis(dummy_ratio_hist.GetYaxis(), pad=c.get_pad(2),
                    props={"Ndivisions": 5})
                dummy_ratio_hist.GetYaxis().SetTitle("Ratio")
                dummy_ratio_hist.GetXaxis().SetTitleOffset(3)
                dummy_ratio_hist.GetYaxis().SetTitleOffset(1.22)

                ratio_hist_up = ROOT.TH1F(randomize("ratio_hist_up"), hist_title, *binning_args)
                ratio_hist_down = ROOT.TH1F(randomize("ratio_hist_down"), hist_title, *binning_args)
                self.setup_syst_hist(ratio_hist_up, "up")
                self.setup_syst_hist(ratio_hist_down, "down")
                ratio_hist_up.SetLineStyle(0)
                ratio_hist_down.SetLineStyle(0)

                mc_unc_graph = ROOT.TGraphErrors(binning_args[0])
                r.setup_graph(mc_unc_graph, props={"FillStyle": 3004, "LineColor": 0,
                    "MarkerColor": 0, "MarkerSize": 0., "FillColor": ROOT.kGray + 2})

                for i in range(binning_args[0]+1):
                    x = histo_syst_central.GetBinCenter(i)
                    y = histo_syst_central.GetBinContent(i)
                    sigma_x = histo_syst_central.GetBinWidth(i)/2.
                    sigma_y = histo_syst_central.GetBinError(i)
                    if histo_syst_central.GetBinContent(i) != 0:
                        ratio_hist_up.SetBinContent(i, histo_syst_up.GetBinContent(i)/histo_syst_central.GetBinContent(i))
                        ratio_hist_down.SetBinContent(i, histo_syst_down.GetBinContent(i)/histo_syst_central.GetBinContent(i))
                        mc_unc_graph.SetPoint(i, x, 1.)
                        mc_unc_graph.SetPointError(i, sigma_x, sigma_y/y)
                    else: 
                        ratio_hist_up.SetBinContent(i, EMPTY)
                        ratio_hist_down.SetBinContent(i, EMPTY)
                        mc_unc_graph.SetPoint(i, x, EMPTY)

                c.get_pad(2).cd()
                dummy_ratio_hist.Draw()
                ratio_hist_up.Draw("SAME")
                ratio_hist_down.Draw("SAME")
                mc_unc_graph.Draw("2,SAME")

                lines = []
                for y in [0.5, 1.0, 1.5]:
                    if isinstance(feature.binning, tuple):
                        l = ROOT.TLine(binning_args[1], y, binning_args[2], y)
                    else:
                        l = ROOT.TLine(binning_args[1][0], y, binning_args[1][-1], y)
                    r.setup_line(l, props={"NDC": False, "LineStyle": 3, "LineWidth": 1,
                        "LineColor": 1})
                    lines.append(l)
                for line in lines:
                    line.Draw("same")

                outputs = []
                if self.save_png:
                    outputs.append(self.output()["png"].targets["%s_%s_%s" %(process, feature.name, shape_syst)].path)
                if self.save_pdf:
                    outputs.append(self.output()["pdf"].targets["%s_%s_%s" %(process, feature.name, shape_syst)].path)
                for output in outputs:
                    c.SaveAs(create_file_dir(output))

    def run(self):
        """
        Splits the processes into data and non-data. Per feature, loads the input histograms, 
        creates the output plots with up and down variations.
        """

        ROOT.gStyle.SetOptStat(0)

        inputs = self.input()

        self.process_names = [process.name for process in self.processes_datasets.keys() if not process.isData]
        self.process_labels = [process.label for process in self.processes_datasets.keys() if not process.isData]

        if self.do_qcd: 
            self.process_names.append("qcd")
            self.process_labels.append("QCD")

        for feature in self.features:
            self.shape_syst_list = self.get_unique_systs(self.get_systs(feature, True) \
                + self.config.get_weights_systematics(self.config.weights[self.category.name], True))

            tf = ROOT.TFile.Open(inputs["root"].targets[feature.name].path)

            self.histos = {}
            for process in self.process_names:
                self.histos[process] = {}
                self.histos[process]["central"] = copy(tf.Get("histograms/%s" % process))

                for shape_syst in self.shape_syst_list:
                    self.histos[process]["%s_up" %shape_syst] = copy(tf.Get("histograms/%s_%s_up" % (process, shape_syst)))
                    self.histos[process]["%s_down" %shape_syst] = copy(tf.Get("histograms/%s_%s_down" % (process, shape_syst)))

            tf.Close()
        
        self.plot(feature)

#################################################################################################################################
#################################################################################################################################
#################################################################################################################################

class BasePlot2DTask(BasePlotTask):
    def get_features(self):
        features = []
        for feature_pair_name in self.feature_names:
            try:
                feature_pair_names = feature_pair_name.split(":")
            except:
                print("%s cannot be considered for a 2D plot" % feature_pair_name)
                continue
            feature_pair = []
            for feature_name in feature_pair_names:
                for feature in self.config.features:
                    if feature.name == feature_name:
                        feature_pair.append(feature)
                        break
            if len(feature_pair) == 2:
                features.append(tuple(feature_pair))

        if len(features) == 0:
            raise ValueError("No features were included. Did you spell them correctly?")
        return features

    def get_binning(self, feature):
        binning_args = []
        for feature_elem in feature:
            if isinstance(feature_elem.binning, tuple):
                binning_args += feature_elem.binning
            else:
                binning_args += [len(feature_elem.binning) - 1, array.array("f", feature_elem.binning)]

        return tuple(binning_args), ""


class PrePlot2D(PrePlot, BasePlot2DTask):
    def get_syst_list(self):
        if self.skip_processing:
            return []
        syst_list = []
        isMC = self.dataset.process.isMC
        for feature_pair in self.features:
            for feature in feature_pair:
                systs = self.get_unique_systs(self.get_systs(feature, isMC))
                for syst in systs:
                    if syst in syst_list:
                        continue
                    try:
                        systematic = self.config.systematics.get(syst)
                        if self.category.name in systematic.get_aux("affected_categories", []):
                            syst_list.append(syst)
                    except:
                        continue
        return syst_list

    def define_histograms(self, dfs, nentries):
        histos = []
        isMC = self.dataset.process.isMC

        for feature_pair in self.features:
            binning_args, _ = self.get_binning(feature_pair)
            x_title = (str(feature_pair[0].get_aux("x_title"))
                + (" [%s]" % feature_pair[0].get_aux("units")
                if feature_pair[0].get_aux("units") else ""))
            y_title = (str(feature_pair[1].get_aux("x_title"))
                + (" [%s]" % feature_pair[1].get_aux("units")
                if feature_pair[1].get_aux("units") else ""))

            title = "; %s; %s; Events" % (x_title, y_title)
            systs = self.get_unique_systs(self.get_systs(feature_pair[0], isMC)
                + self.get_systs(feature_pair[1], isMC) \
                + self.config.get_weights_systematics(self.config.weights[self.category.name], isMC)
            )
            systs_directions = [("central", "")]
            if isMC and self.store_systematics:
                systs_directions += list(itertools.product(systs, directions))

            # loop over systematics and up/down variations
            for syst_name, direction in systs_directions:
                # Select the appropriate RDF (input file) depending on the syst and direction
                key = "central"
                if f"{syst_name}_{direction}" in dfs:
                    key = f"{syst_name}_{direction}"
                df = dfs[key]

                # apply selection if needed
                feat_df = df
                for ifeat, feature in enumerate(feature_pair):
                    if feature.selection:
                        feat_df = feat_df.Define(
                            "feat%s_selection" % ifeat, self.config.get_object_expression(
                                feature.selection, isMC, syst_name, direction)).Filter(
                            "feat%s_selection" % ifeat)

                # define tag just for histograms's name
                if syst_name != "central" and isMC:
                    tag = "_%s" % syst_name
                    if direction != "":
                        tag += "_%s" % direction
                else:
                    tag = ""
                feature_expressions = [
                    self.config.get_object_expression(
                        feature_pair[0], isMC, syst_name, direction),
                    self.config.get_object_expression(
                        feature_pair[1], isMC, syst_name, direction),
                ]
                feature_name = "_".join([feature.name for feature in feature_pair]) + tag
                hist_base = ROOT.TH2D(feature_name, title, *binning_args)
                if nentries[key] > 0:
                    hmodel = ROOT.RDF.TH2DModel(hist_base)
                    histos.append(
                        feat_df.Define(
                            "weight", "{}".format(self.get_weight(
                                self.category.name, syst_name, direction))
                            ).Define("var1", feature_expressions[0]).Define("var2", feature_expressions[1]
                            ).Histo2D(hmodel, "var1", "var2", "weight")
                    )
                else:  # no entries available, append empty histogram
                    histos.append(hist_base)
        return histos


class FeaturePlot2D(FeaturePlot, BasePlot2DTask):

    """
    Performs the actual histogram plotting: loads the histograms obtained in the PrePlot2D tasks,
    rescales them if needed and plots and saves them.

    Example command:

    ``law run FeaturePlot2D --version test --category-name etau --config-name ul_2018 \
--process-group-name etau --feature-names lep1_pt:lep1_eta,Hbb_mass:Htt_svfit_mass \
--workers 20 --PrePlot2D-workflow local --stack --hide-data False --do-qcd --region-name etau_os_iso\
--dataset-names tt_dl,tt_sl,dy_high,wjets,data_etau_a,data_etau_b,data_etau_c,data_etau_d \
--MergeCategorizationStats-version test_old``
    
    :param log_z: whether to set y axis to log scale 
    :type log_z: bool
    """

    log_z = luigi.BoolParameter(default=False, description="set logarithmic scale for Z axis, "
        "default: False")

    def requires(self):
        """
        All requirements needed:

            * Histograms coming from the PrePlot2D task.

            * Number of total events coming from the MergeCategorizationStats task \
              (to normalize MC histograms).

            * If estimating QCD, FeaturePlot2D for the three additional QCD regions needed.

        """

        reqs = {}
        reqs["data"] = OrderedDict(
            ((dataset.name, category.name), PrePlot2D.vreq(self,
                dataset_name=dataset.name, category_name=self.get_data_category(category).name))
            for dataset, category in itertools.product(
                self.datasets_to_run, self.expand_category())
        )
        if not self.avoid_normalization:
            reqs["stats"] = OrderedDict()
            for dataset in self.datasets_to_run:
                if dataset.process.isData:
                    continue
                reqs["stats"][dataset.name] = {}
                for elem in ["central"] + [f"{syst}_{d}"
                        for (syst, d) in itertools.product(self.norm_syst_list, directions)]:
                    syst = ""
                    d = ""
                    if "_" in elem:
                        syst = elem.split("_")[0]
                        d = elem.split("_")[1]
                    if dataset.get_aux("secondary_dataset", None):
                        reqs["stats"][dataset.name][elem] = MergeCategorizationStats.vreq(self,
                            dataset_name=dataset.get_aux("secondary_dataset"),
                            systematic=syst, systematic_direction=d)
                    else:
                        reqs["stats"][dataset.name][elem] = MergeCategorizationStats.vreq(self,
                            dataset_name=dataset.name, systematic=syst, systematic_direction=d)

        if self.do_qcd:
            reqs["qcd"] = {
                key: self.req(self, region_name=region.name, blinded=False, hide_data=False,
                    do_qcd=False, stack=True, save_root=True, save_pdf=True, save_yields=False,
                    remove_horns=False,_exclude=["feature_tags", "shape_region",
                    "qcd_category_name", "qcd_sym_shape", "qcd_signal_region_wp"])
                for key, region in self.qcd_regions.items()
            }
            if self.qcd_category_name != "default":
                reqs["qcd"]["ss_iso"] = FeaturePlot2D.vreq(self,
                    region_name=self.qcd_regions.ss_iso.name, category_name=self.qcd_category_name,
                    blinded=False, hide_data=False, do_qcd=False, stack=True, save_root=True,
                    save_pdf=True, save_yields=False, feature_names=(self.qcd_feature,),
                    bin_opt_version=law.NO_STR, remove_horns=self.remove_horns, _exclude=["feature_tags",
                        "shape_region", "qcd_category_name", "qcd_sym_shape", "bin_opt_version",
                        "qcd_signal_region_wp"])
                # reqs["qcd"]["os_inviso"] = FeaturePlot2D.vreq(self,
                    # region_name=self.qcd_regions.os_inviso.name, category_name=self.qcd_category_name,
                    # blinded=False, hide_data=False, do_qcd=False, stack=True, save_root=True,
                    # save_pdf=True, save_yields=True, feature_names=(self.qcd_feature,),
                    # remove_horns=self.remove_horns, _exclude=["feature_tags", "bin_opt_version"])
                reqs["qcd"]["ss_inviso"] = FeaturePlot2D.vreq(self,
                    region_name=self.qcd_regions.ss_inviso.name,
                    category_name=self.qcd_category_name,
                    blinded=False, hide_data=False, do_qcd=False, stack=True, save_root=True,
                    save_pdf=True, save_yields=False, feature_names=(self.qcd_feature,),
                    bin_opt_version=law.NO_STR, remove_horns=self.remove_horns, _exclude=["feature_tags", 
                        "shape_region", "qcd_category_name", "qcd_sym_shape", "bin_opt_version",
                        "qcd_signal_region_wp"])

        return reqs

    def output(self):
        """
        Output files to be filled: pdf, png, root or json
        """
        def get_feature_name(feature_pair):
            return "_".join([feature.name for feature in feature_pair])

        # output definitions, i.e. key, file prefix, extension
        output_data = []
        if self.save_root:
            output_data.append(("root", "root/", "root"))
        if self.save_yields:
            output_data.append(("yields", "yields/", "json"))
        out = {
            key: law.SiblingFileCollection(OrderedDict(
                (get_feature_name(feature_pair), self.local_target("{}{}{}.{}".format(
                    prefix, get_feature_name(feature_pair),
                    self.get_output_postfix(key), ext)))
                for feature_pair in self.features
            ))
            for key, prefix, ext in output_data
        }
        output_data = []
        if self.save_pdf:
            output_data.append(("pdf", "", "pdf"))
        if self.save_png:
            output_data.append(("png", "", "png"))
        out.update({
            key: law.SiblingFileCollection(OrderedDict(
                (get_feature_name(feature_pair), OrderedDict(
                    (process.name, self.local_target("{}{}{}_{}.{}".format(
                        prefix, get_feature_name(feature_pair),
                        self.get_output_postfix(key), process.name, ext)))
                    for process in self.processes_datasets
                    if not process.isData or not self.hide_data
                ))
                for feature_pair in self.features
            ))
            for key, prefix, ext in output_data
        })
        return out

    def plot(self, feature):
        """
        Performs the actual plotting.
        """
        # helper to extract the qcd shape in a region
        def get_qcd(region, files, bin_limit=0.):
            d_hist = files[region].Get("histograms/" + self.data_names[0])
            if not d_hist:
                raise Exception("data histogram '{}' not found for region '{}' in tfile {}".format(
                    self.data_names[0], region, files[region]))

            b_hists = []
            for b_name in self.background_names:
                b_hist = files[region].Get("histograms/" + b_name)
                if not b_hist:
                    raise Exception("background histogram '{}' not found in region '{}'".format(
                        b_name, region))
                b_hists.append(b_hist)

            qcd_hist = d_hist.Clone(randomize("qcd_" + region))
            for hist in b_hists:
                qcd_hist.Add(hist, -1.)

            # removing negative bins
            for ibinx, ibiny in itertools.product(
                    range(1, qcd_hist.GetNbinsX() + 1),
                    range(1, qcd_hist.GetNbinsY() + 1)):
                if qcd_hist.GetBinContent(ibinx, ibiny) < bin_limit:
                    qcd_hist.SetBinContent(ibinx, ibiny, 1.e-6)

            return qcd_hist

        def get_integral_and_error(hist):
            error = c_double(0.)
            integral = hist.IntegralAndError(
                0, hist.GetNbinsX() + 1,
                0, hist.GetNbinsY() + 1, error)
            error = error.value
            compatible = True if integral <= 0 else False
            # compatible = True if integral - error <= 0 else False
            return integral, error, compatible

        background_hists = self.histos["background"]
        signal_hists = self.histos["signal"]
        data_hists = self.histos["data"]
        all_hists = self.histos["all"]
        if self.plot_systematics:
            bkg_histo_syst = self.histos["bkg_histo_syst"]

        binning_args, _ = self.get_binning(feature)
        x_title = (str(feature[0].get_aux("x_title"))
            + (" [%s]" % feature[0].get_aux("units") if feature[0].get_aux("units") else ""))
        y_title = (str(feature[1].get_aux("x_title"))
            + (" [%s]" % feature[1].get_aux("units") if feature[1].get_aux("units") else ""))
        z_title = ("Events" if self.stack else "Normalized Events")
        hist_title = "; %s; %s; %s" % (x_title, y_title, z_title)

        feature_pair_name = "_".join([elem.name for elem in feature])
        # qcd shape files
        qcd_shape_files = None
        if self.do_qcd:
            qcd_shape_files = {}
            for key, region in self.qcd_regions.items():
                if self.qcd_category_name != "default":
                    my_feature = (feature_pair_name if "shape" in key or key == "os_inviso"
                        else self.qcd_feature)
                else:
                    my_feature = feature_pair_name
                qcd_shape_files[key] = ROOT.TFile.Open(self.input()["qcd"][key]["root"].targets[my_feature].path)

            # do the qcd extrapolation
            if "shape" in qcd_shape_files:
                qcd_hist = get_qcd("shape", qcd_shape_files).Clone(randomize("qcd"))
                qcd_hist.Scale(1. / qcd_hist.Integral())
            else:  #sym shape
                qcd_hist = get_qcd("shape1", qcd_shape_files).Clone(randomize("qcd"))
                qcd_hist2 = get_qcd("shape2", qcd_shape_files).Clone(randomize("qcd"))
                qcd_hist.Scale(1. / qcd_hist.Integral())
                qcd_hist2.Scale(1. / qcd_hist2.Integral())
                qcd_hist.Add(qcd_hist2)
                qcd_hist.Scale(0.5)

            n_os_inviso, n_os_inviso_error, n_os_inviso_compatible = get_integral_and_error(
                get_qcd("os_inviso", qcd_shape_files, -999))
            n_ss_iso, n_ss_iso_error, n_ss_iso_compatible = get_integral_and_error(
                get_qcd("ss_iso", qcd_shape_files, -999))
            n_ss_inviso, n_ss_inviso_error, n_ss_inviso_compatible = get_integral_and_error(
                get_qcd("ss_inviso", qcd_shape_files, -999))
            # if not n_ss_iso or not n_ss_inviso:
            if n_os_inviso_compatible or n_ss_iso_compatible or n_ss_inviso_compatible:
                print("****WARNING: QCD normalization failed (negative yield), Removing QCD!")
                qcd_scaling = 0.
                qcd_inviso = 0.
                qcd_inviso_error = 0.
                qcd_hist.Scale(qcd_scaling)
            else:
                qcd_inviso = n_os_inviso / n_ss_inviso
                qcd_inviso_error = qcd_inviso * math.sqrt(
                    (n_os_inviso_error / n_os_inviso) * (n_os_inviso_error / n_os_inviso)
                    + (n_ss_inviso_error / n_ss_inviso) * (n_ss_inviso_error / n_ss_inviso)
                )
                qcd_scaling = n_os_inviso * n_ss_iso / n_ss_inviso
                os_inviso_rel_error = n_os_inviso_error / n_os_inviso
                ss_iso_rel_error = n_ss_iso_error / n_ss_iso
                ss_inviso_rel_error = n_ss_inviso_error / n_ss_inviso
                new_errors_sq = {}
                for ibinx, ibiny in itertools.product(
                        range(1, qcd_hist.GetNbinsX() + 1),
                        range(1, qcd_hist.GetNbinsY() + 1)):
                    if qcd_hist.GetBinContent(ibinx, ibiny) > 0:
                        bin_rel_error = (qcd_hist.GetBinError(ibinx, ibiny)
                            / qcd_hist.GetBinContent(ibinx, ibiny))
                    else:
                        bin_rel_error = 0
                    new_errors_sq[(ibinx, ibiny)] = (bin_rel_error * bin_rel_error
                        + os_inviso_rel_error * os_inviso_rel_error
                        + ss_iso_rel_error * ss_iso_rel_error
                        + ss_inviso_rel_error * ss_inviso_rel_error)
                qcd_hist.Scale(qcd_scaling)
                # fix errors
                for ibinx, ibiny in itertools.product(
                        range(1, qcd_hist.GetNbinsX() + 1),
                        range(1, qcd_hist.GetNbinsY() + 1)):
                    qcd_hist.SetBinError(ibinx, ibiny, qcd_hist.GetBinContent(ibinx, ibiny)
                        * math.sqrt(new_errors_sq[(ibinx, ibiny)]))

            # store and style
            yield_error = c_double(0.)
            qcd_hist.cmt_yield = qcd_hist.IntegralAndError(
                0, qcd_hist.GetNbinsX() + 1, 0, qcd_hist.GetNbinsY() + 1, yield_error)
            qcd_hist.cmt_yield_error = yield_error.value
            qcd_hist.cmt_bin_yield = []
            qcd_hist.cmt_bin_yield_error = []
            for ibiny in range(1, qcd_hist.GetNbinsY() + 1):
                qcd_hist.cmt_bin_yield.append([
                    qcd_hist.GetBinContent(ibinx, ibiny)
                    for ibinx in range(1, qcd_hist.GetNbinsX() + 1)
                ])
                qcd_hist.cmt_bin_yield_error.append([
                    qcd_hist.GetBinError(ibinx, ibiny)
                    for ibinx in range(1, qcd_hist.GetNbinsX() + 1)
                ])
            qcd_hist.cmt_scale = 1.
            qcd_hist.cmt_process_name = "qcd"
            qcd_hist.process_label = "QCD"
            qcd_hist.SetTitle("QCD")
            background_hists.append(qcd_hist)
            all_hists.append(qcd_hist)

        if not self.hide_data:
            all_hists += data_hists

        bkg_histo = None
        if not self.stack:
            for hist in all_hists:
                scale = 1. / (hist.Integral() or 1.)
                hist.Scale(scale)
                hist.scale = scale
            draw_hists = all_hists
        else:
            draw_hists = all_hists
            for hist in background_hists:
                if not bkg_histo:
                    bkg_histo = hist.Clone()
                else:
                    bkg_histo.Add(hist.Clone())
            if not self.hide_data:
                draw_hists.extend(data_hists)

        dummy_hist = ROOT.TH2F(randomize("dummy"), hist_title, *binning_args)
        r.setup_hist(dummy_hist)
        dummy_hist.GetZaxis().SetMaxDigits(4)
        dummy_hist.GetZaxis().SetTitleOffset(1.22)  # FIXME

        if self.log_z:
            dummy_hist.SetMinimum(0.0011)
        else:
            dummy_hist.SetMinimum(0.001)

        inner_text=[self.category.label + " category"]
        if self.region:
            if isinstance(self.region.label, list):
                inner_text += self.region.label
            else:
                inner_text.append(self.region.label)

        if not (self.hide_data or not len(data_hists) > 0) or self.stack:
            upper_right="{}, {} TeV ({:.1f} ".format(
                self.config.year,
                self.config.ecm,
                self.config.lumi_fb
            ) + "fb^{-1})"
        else:
            upper_right="{} Simulation ({} TeV)".format(
                self.config.year,
                self.config.ecm,
            )

        draw_labels = get_labels(
            upper_right=upper_right,
            inner_text=inner_text
        )

        for ih, hist in enumerate(draw_hists):
            c = Canvas()
            if self.log_z:
                c.SetLogz()
            dummy_hist.SetMaximum(hist.GetMaximum())
            dummy_hist.Draw()
            hist.Draw("COLZ,SAME")
            for label in draw_labels:
                label.Draw("same")

            outputs = []
            if self.save_png:
                outputs.append(self.output()["png"].targets[feature_pair_name][hist.cmt_process_name].path)
            if self.save_pdf:
                outputs.append(self.output()["pdf"].targets[feature_pair_name][hist.cmt_process_name].path)
            for output in outputs:
                c.SaveAs(create_file_dir(output))

        if self.save_root:
            f = ROOT.TFile.Open(create_file_dir(
                self.output()["root"].targets[feature_pair_name].path), "RECREATE")
            f.cd()
            # c.Write("canvas") #FIXME

            hist_dir = f.mkdir("histograms")
            hist_dir.cd()
            for hist in all_hists:
                hist.Write(hist.cmt_process_name)
            if bkg_histo:
               bkg_histo.Write("background")

            if self.store_systematics:
                for syst_dir, shape_hists in self.histos["shape"].items():
                    for hist in shape_hists:
                        hist.Write("%s_%s" % (hist.cmt_process_name, syst_dir))
            f.Close()

        if self.save_yields:
            yields = OrderedDict()
            for hist in signal_hists + background_hists + data_hists:
                yields[hist.cmt_process_name] = {
                    "Total yield": hist.cmt_yield,
                    "Total yield error": hist.cmt_yield_error,
                    "Entries": getattr(hist, "cmt_entries", hist.GetEntries()),
                    "Binned yield": hist.cmt_bin_yield,
                    "Binned yield error": hist.cmt_bin_yield_error,
                }
            if bkg_histo:
                yields["background"] = {
                    "Total yield": sum([hist.cmt_yield for hist in background_hists]),
                    "Total yield error": math.sqrt(sum([(hist.cmt_yield_error)**2 for hist in background_hists])),
                    "Entries": getattr(bkg_histo, "cmt_entries", bkg_histo.GetEntries()),
                    "Binned yield": [[
                        sum([hist.cmt_bin_yield[j][i] for hist in background_hists])
                        for i in range(0, background_hists[0].GetNbinsX())]
                        for j in range(0, background_hists[0].GetNbinsY())],
                    "Binned yield error": [[
                        math.sqrt(sum([(hist.cmt_bin_yield_error[j][i]) ** 2
                            for hist in background_hists]))
                        for i in range(0, background_hists[0].GetNbinsX())]
                        for j in range(0, background_hists[0].GetNbinsY())],
                }
            with open(create_file_dir(self.output()["yields"].targets[feature_pair_name].path), "w") as f:
                json.dump(yields, f, indent=4)

    @law.decorator.notify
    @law.decorator.safe_output
    def run(self):
        """
        Splits processes into data, signal and background. Creates histograms from each process
        loading them from the input files. Scales the histograms and applies the correct format
        to them.
        """
        ROOT.gStyle.SetOptStat(0)

        # create root tchains for inputs
        inputs = self.input()

        self.data_names = [p.name for p in self.processes_datasets.keys() if p.isData]
        self.signal_names = [p.name for p in self.processes_datasets.keys() if p.isSignal]
        self.background_names = [p.name for p in self.processes_datasets.keys()
            if not p.isData and not p.isSignal]

        self.nevents = self.get_nevents()

        for feature_pair in self.features:
            self.histos = {"background": [], "signal": [], "data": [], "all": []}

            binning_args, _ = self.get_binning(feature_pair)
            x_title = (str(feature_pair[0].get_aux("x_title"))
                + (" [%s]" % feature_pair[0].get_aux("units")
                if feature_pair[0].get_aux("units") else ""))
            y_title = (str(feature_pair[1].get_aux("x_title"))
                + (" [%s]" % feature_pair[1].get_aux("units")
                if feature_pair[1].get_aux("units") else ""))
            z_title = ("Events" if self.stack else "Normalized Events")
            hist_title = "; %s; %s: %s" % (x_title, y_title, z_title)

            systs_directions = [("central", "")]
            if self.plot_systematics:
                self.histos["bkg_histo_syst"] = ROOT.TH2D(
                    randomize("syst"), hist_title, *binning_args)
            if self.store_systematics:
                self.histos["shape"] = {}
                shape_systematics = self.get_unique_systs(
                    self.get_systs(feature_pair[0], True) \
                    + self.get_systs(feature_pair[1], True) \
                    + self.config.get_weights_systematics(self.config.weights[self.category.name],
                        True))

                systs_directions += list(itertools.product(shape_systematics, directions))

            feature_pair_name = "_".join([feature.name for feature in feature_pair])
            for (syst, d) in systs_directions:
                feature_name = feature_pair_name if syst == "central" else "%s_%s_%s" % (
                    feature_pair_name, syst, d)
                if syst != "central":
                    self.histos["shape"]["%s_%s" % (syst, d)] = []
                for iproc, (process, datasets) in enumerate(self.processes_datasets.items()):
                    if syst != "central" and process.isData:
                        continue
                    process_histo = ROOT.TH2D(randomize(process.name), hist_title, *binning_args)
                    process_histo.process_label = str(process.label)
                    process_histo.cmt_process_name = process.name
                    process_histo.Sumw2()
                    for dataset in datasets:
                        dataset_histo = ROOT.TH2D(randomize("tmp"), hist_title, *binning_args)
                        dataset_histo.Sumw2()
                        for category in self.expand_category():
                            inp = inputs["data"][
                                (dataset.name, category.name)].collection.targets.values()
                            for elem in inp:
                                rootfile = ROOT.TFile.Open(elem.path)
                                histo = copy(rootfile.Get(feature_name))
                                rootfile.Close()
                                dataset_histo.Add(histo)
                            if not process.isData and not self.avoid_normalization:
                                elem = ("central"
                                    if syst == "central" or syst not in self.norm_syst_list
                                    else f"{syst}_{d}")
                                if self.nevents[dataset.name][elem] != 0:
                                    dataset_histo.Scale(
                                        self.get_normalization_factor(dataset, elem))
                                    scaling = dataset.get_aux("scaling", None)
                                    if scaling:
                                        print(" ### Scaling {} histo by {} +- {}".format(
                                            dataset.name, scaling[0], scaling[1]))
                                        old_errors = [[dataset_histo.GetBinError(ibinx, ibiny)\
                                                / dataset_histo.GetBinContent(ibinx, ibiny)
                                                if dataset_histo.GetBinContent(ibinx, ibiny) != 0
                                                else 0
                                                for ibinx in range(1, dataset_histo.GetNbinsX() + 1)]
                                            for ibiny in range(1, dataset_histo.GetNbinsY() + 1)
                                        ]
                                        new_errors = [[
                                                math.sqrt(elem ** 2 + (scaling[1] / scaling[0]) ** 2)
                                                for elem in line]
                                            for line in old_errors]
                                        dataset_histo.Scale(scaling[0])
                                        for ibinx, ibiny in itertools.product(
                                                range(1, dataset_histo.GetNbinsX() + 1),
                                                range(1, dataset_histo.GetNbinsY() + 1)):
                                            dataset_histo.SetBinError(
                                                ibinx, ibiny, dataset_histo.GetBinContent(ibinx, ibiny)
                                                    * new_errors[ibiny - 1][ibinx - 1])

                        process_histo.Add(dataset_histo)
                        if self.plot_systematics and not process.isData and not process.isSignal \
                                and syst == "central":
                            dataset_histo_syst = dataset_histo.Clone()
                            self.histos["bkg_histo_syst"].Add(dataset_histo_syst)

                    yield_error = c_double(0.)
                    process_histo.cmt_yield = process_histo.IntegralAndError(
                        0, process_histo.GetNbinsX() + 1,
                        0, process_histo.GetNbinsY() + 1, yield_error)
                    process_histo.cmt_yield_error = yield_error.value

                    process_histo.cmt_bin_yield = []
                    process_histo.cmt_bin_yield_error = []
                    for ibiny in range(1, process_histo.GetNbinsY() + 1):
                        process_histo.cmt_bin_yield.append(
                            [process_histo.GetBinContent(ibinx, ibiny)
                            for ibinx in range(1, process_histo.GetNbinsX() + 1)]
                        )
                        process_histo.cmt_bin_yield_error.append(
                            [process_histo.GetBinError(ibinx, ibiny)
                            for ibinx in range(1, process_histo.GetNbinsX() + 1)]
                        )

                    if syst == "central":
                        if process.isSignal:
                            self.histos["signal"].append(process_histo)
                        elif process.isData:
                            self.histos["data"].append(process_histo)
                        else:
                            self.histos["background"].append(process_histo)
                        if not process.isData: #or not self.hide_data:
                           self.histos["all"].append(process_histo)
                    else:
                        self.histos["shape"]["%s_%s" % (syst, d)].append(process_histo)

            self.plot(feature_pair)<|MERGE_RESOLUTION|>--- conflicted
+++ resolved
@@ -574,14 +574,12 @@
     :param log_y: whether to set y axis to log scale
     :type log_y: bool
 
-<<<<<<< HEAD
     :param log_x: whether to set y axis to log scale
     :type log_x: bool
-=======
+    
     :param include_fit: YAML file inside config folder (w/o extension) including input parameters
         for the fit
     :type include_fit: str
->>>>>>> f819a783
 
     :param propagate_syst_qcd: whether to propagate systematics to qcd background
     :type propagate_syst_qcd: bool
@@ -629,15 +627,11 @@
         "for plotting, default: False")
     log_y = luigi.BoolParameter(default=False, description="set logarithmic scale for Y axis, "
         "default: False")
-<<<<<<< HEAD
     log_x = luigi.BoolParameter(default=False, description="set logarithmic scale for X axis, "
         "default: False")
-    propagate_syst_qcd = luigi.BoolParameter(default=True, description="whether to propagate systematics to qcd background, "
-=======
     include_fit = luigi.Parameter(default="", description="fit to be included in the plots, "
         "default: None")
     propagate_syst_qcd = luigi.BoolParameter(default=False, description="whether to propagate systematics to qcd background, "
->>>>>>> f819a783
         "default: False")
     # # optimization parameters
     # bin_opt_version = luigi.Parameter(default=law.NO_STR, description="version of the binning "
