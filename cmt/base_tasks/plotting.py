--- conflicted
+++ resolved
@@ -619,13 +619,10 @@
         "for plotting, default: False")
     log_y = luigi.BoolParameter(default=False, description="set logarithmic scale for Y axis, "
         "default: False")
-<<<<<<< HEAD
     include_fit = luigi.DictParameter(default={}, description="fit to be included in the plots, "
         "default: None")
-=======
     propagate_syst_qcd = luigi.BoolParameter(default=False, description="whether to propagate systematics to qcd background, "
         "default: False")
->>>>>>> 7a6e373d
     # # optimization parameters
     # bin_opt_version = luigi.Parameter(default=law.NO_STR, description="version of the binning "
         # "optimization task to use, not used when empty, default: empty")
