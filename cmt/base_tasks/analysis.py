--- conflicted
+++ resolved
@@ -45,10 +45,6 @@
         "the datacard, -1 to avoid using it, default: 10")
     additional_lines = law.CSVParameter(default=(), description="addtional lines to write at the "
         "end of the datacard")
-<<<<<<< HEAD
-    propagate_syst_qcd = luigi.BoolParameter(default=True, description="whether to propagate systematics to qcd background, "
-        "default: True")
-=======
     propagate_syst_qcd = luigi.BoolParameter(default=False, description="whether to propagate"
         "systematics to qcd background, default: False")
     fit_models = luigi.Parameter(default="", description="filename with fit models to use "
@@ -64,7 +60,6 @@
 
         if self.do_qcd:
             self.non_data_names.append("qcd")
->>>>>>> f819a783
 
     def requires(self):
         """
@@ -119,62 +114,8 @@
 
     def get_norm_systematics(self):
         if self.plot_systematics:
-<<<<<<< HEAD
-            all_signal_names = []
-            all_background_names = []
-            for p in self.config.processes:
-                if p.isSignal:
-                    all_signal_names.append(p.get_aux("llr_name")
-                        if p.get_aux("llr_name", None) else p.name)
-                elif not p.isData:
-                    all_background_names.append(p.get_aux("llr_name")
-                        if p.get_aux("llr_name", None) else p.name)
-
-            from cmt.analysis.systReader import systReader
-            syst_folder = "files/systematics/"
-            if self.config.get_aux("isUL"):
-                syst_file = syst_folder + "systematics_UL{}.cfg".format(str(self.config.year)[-2:])
-            else:
-                syst_file = syst_folder + "systematics_{}.cfg".format(self.config.year)
-            syst = systReader(self.retrieve_file(syst_file), all_signal_names, all_background_names, None)
-            syst.writeOutput(False)
-            syst.verbose(False)
-
-            channel = self.config.get_channel_from_region(self.region)
-            if(channel == "mutau"):
-                syst.addSystFile(self.retrieve_file(syst_folder
-                    + "systematics_mutau_%s.cfg" % self.config.year))
-            elif(channel == "etau"):
-                syst.addSystFile(self.retrieve_file(syst_folder
-                    + "systematics_etau_%s.cfg" % self.config.year))
-            syst.addSystFile(self.retrieve_file(syst_folder + "syst_th.cfg"))
-            syst.writeSystematics()
-            for isy, syst_name in enumerate(syst.SystNames):
-                if "CMS_scale_t" in syst.SystNames[isy] or "CMS_scale_j" in syst.SystNames[isy]:
-                    continue
-                # for dataset in self.datasets:
-                    # process = dataset.process
-                for process in self.processes_datasets:
-                    original_process = process
-                    while True:
-                        process_name = (process.get_aux("llr_name")
-                            if process.get_aux("llr_name", None) else p.name)
-                        if process_name in syst.SystProcesses[isy]:
-                            iproc = syst.SystProcesses[isy].index(process_name)
-                            systVal = syst.SystValues[isy][iproc]
-                            if syst_name not in systematics:
-                                systematics[syst_name] = {}
-                            systematics[syst_name][original_process.name] = eval(systVal)
-                            break
-                        elif process.parent_process:
-                            process=self.config.processes.get(process.parent_process)
-                        else:
-                            break
-        return systematics
-=======
             return self.config.get_norm_systematics(self.processes_datasets, self.region)
         return {}
->>>>>>> f819a783
 
     def write_datacard(self, yields, feature, norm_systematics, shape_systematics, *args):
         n_dashes = 50
